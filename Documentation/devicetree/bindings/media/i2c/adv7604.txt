--- conflicted
+++ resolved
@@ -5,15 +5,11 @@
 input, and the ADV7611 has one HDMI input and no analog input. The 7612 is
 similar to the 7611 but has 2 HDMI inputs.
 
-<<<<<<< HEAD
-=======
 These device tree bindings support the ADV7611/12 only at the moment.
 
->>>>>>> 6a13feb9
 Required Properties:
 
   - compatible: Must contain one of the following
-    - "adi,adv7604" for the ADV7604
     - "adi,adv7611" for the ADV7611
     - "adi,adv7612" for the ADV7612
 
