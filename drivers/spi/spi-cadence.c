--- conflicted
+++ resolved
@@ -475,11 +475,6 @@
 	int ret = 0, irq;
 	struct spi_master *master;
 	struct cdns_spi *xspi;
-<<<<<<< HEAD
-	unsigned long aper_clk_rate;
-=======
-	struct resource *res;
->>>>>>> d2795864
 	u32 num_cs;
 
 	master = spi_alloc_master(&pdev->dev, sizeof(*xspi));
