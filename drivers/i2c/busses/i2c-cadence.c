// SPDX-License-Identifier: GPL-2.0-or-later
/*
 * I2C bus driver for the Cadence I2C controller.
 *
 * Copyright (C) 2009 - 2014 Xilinx, Inc.
 */

#include <linux/clk.h>
#include <linux/delay.h>
#include <linux/gpio/consumer.h>
#include <linux/i2c.h>
#include <linux/interrupt.h>
#include <linux/io.h>
#include <linux/module.h>
#include <linux/platform_device.h>
#include <linux/of.h>
<<<<<<< HEAD
#include <linux/gpio/consumer.h>
=======
#include <linux/of_gpio.h>
>>>>>>> e0d688d4
#include <linux/pm_runtime.h>
#include <linux/pinctrl/consumer.h>

/* Register offsets for the I2C device. */
#define CDNS_I2C_CR_OFFSET		0x00 /* Control Register, RW */
#define CDNS_I2C_SR_OFFSET		0x04 /* Status Register, RO */
#define CDNS_I2C_ADDR_OFFSET		0x08 /* I2C Address Register, RW */
#define CDNS_I2C_DATA_OFFSET		0x0C /* I2C Data Register, RW */
#define CDNS_I2C_ISR_OFFSET		0x10 /* IRQ Status Register, RW */
#define CDNS_I2C_XFER_SIZE_OFFSET	0x14 /* Transfer Size Register, RW */
#define CDNS_I2C_SLV_PAUSE_OFFSET	0x18 /* Transfer Size Register, RW */
#define CDNS_I2C_TIME_OUT_OFFSET	0x1C /* Time Out Register, RW */
#define CDNS_I2C_IMR_OFFSET		0x20 /* IRQ Mask Register, RO */
#define CDNS_I2C_IER_OFFSET		0x24 /* IRQ Enable Register, WO */
#define CDNS_I2C_IDR_OFFSET		0x28 /* IRQ Disable Register, WO */

/* Control Register Bit mask definitions */
#define CDNS_I2C_CR_SLVMON		BIT(5) /* Slave monitor mode bit */
#define CDNS_I2C_CR_HOLD		BIT(4) /* Hold Bus bit */
#define CDNS_I2C_CR_ACK_EN		BIT(3)
#define CDNS_I2C_CR_NEA			BIT(2)
#define CDNS_I2C_CR_MS			BIT(1)
/* Read or Write Master transfer 0 = Transmitter, 1 = Receiver */
#define CDNS_I2C_CR_RW			BIT(0)
/* 1 = Auto init FIFO to zeroes */
#define CDNS_I2C_CR_CLR_FIFO		BIT(6)
#define CDNS_I2C_CR_DIVA_SHIFT		14
#define CDNS_I2C_CR_DIVA_MASK		(3 << CDNS_I2C_CR_DIVA_SHIFT)
#define CDNS_I2C_CR_DIVB_SHIFT		8
#define CDNS_I2C_CR_DIVB_MASK		(0x3f << CDNS_I2C_CR_DIVB_SHIFT)

#define CDNS_I2C_CR_SLAVE_EN_MASK	(CDNS_I2C_CR_CLR_FIFO | \
					 CDNS_I2C_CR_NEA | \
					 CDNS_I2C_CR_ACK_EN | \
					 CDNS_I2C_CR_MS)

/* Status Register Bit mask definitions */
#define CDNS_I2C_SR_BA		BIT(8)
#define CDNS_I2C_SR_TXDV	BIT(6)
#define CDNS_I2C_SR_RXDV	BIT(5)
#define CDNS_I2C_SR_RXRW	BIT(3)

/*
 * I2C Address Register Bit mask definitions
 * Normal addressing mode uses [6:0] bits. Extended addressing mode uses [9:0]
 * bits. A write access to this register always initiates a transfer if the I2C
 * is in master mode.
 */
#define CDNS_I2C_ADDR_MASK	0x000003FF /* I2C Address Mask */

/*
 * I2C Interrupt Registers Bit mask definitions
 * All the four interrupt registers (Status/Mask/Enable/Disable) have the same
 * bit definitions.
 */
#define CDNS_I2C_IXR_ARB_LOST		BIT(9)
#define CDNS_I2C_IXR_RX_UNF		BIT(7)
#define CDNS_I2C_IXR_TX_OVF		BIT(6)
#define CDNS_I2C_IXR_RX_OVF		BIT(5)
#define CDNS_I2C_IXR_SLV_RDY		BIT(4)
#define CDNS_I2C_IXR_TO			BIT(3)
#define CDNS_I2C_IXR_NACK		BIT(2)
#define CDNS_I2C_IXR_DATA		BIT(1)
#define CDNS_I2C_IXR_COMP		BIT(0)

#define CDNS_I2C_IXR_ALL_INTR_MASK	(CDNS_I2C_IXR_ARB_LOST | \
					 CDNS_I2C_IXR_RX_UNF | \
					 CDNS_I2C_IXR_TX_OVF | \
					 CDNS_I2C_IXR_RX_OVF | \
					 CDNS_I2C_IXR_SLV_RDY | \
					 CDNS_I2C_IXR_TO | \
					 CDNS_I2C_IXR_NACK | \
					 CDNS_I2C_IXR_DATA | \
					 CDNS_I2C_IXR_COMP)

#define CDNS_I2C_IXR_ERR_INTR_MASK	(CDNS_I2C_IXR_ARB_LOST | \
					 CDNS_I2C_IXR_RX_UNF | \
					 CDNS_I2C_IXR_TX_OVF | \
					 CDNS_I2C_IXR_RX_OVF | \
					 CDNS_I2C_IXR_NACK)

#define CDNS_I2C_ENABLED_INTR_MASK	(CDNS_I2C_IXR_ARB_LOST | \
					 CDNS_I2C_IXR_RX_UNF | \
					 CDNS_I2C_IXR_TX_OVF | \
					 CDNS_I2C_IXR_RX_OVF | \
					 CDNS_I2C_IXR_NACK | \
					 CDNS_I2C_IXR_DATA | \
					 CDNS_I2C_IXR_COMP)

#define CDNS_I2C_IXR_SLAVE_INTR_MASK	(CDNS_I2C_IXR_RX_UNF | \
					 CDNS_I2C_IXR_TX_OVF | \
					 CDNS_I2C_IXR_RX_OVF | \
					 CDNS_I2C_IXR_TO | \
					 CDNS_I2C_IXR_NACK | \
					 CDNS_I2C_IXR_DATA | \
					 CDNS_I2C_IXR_COMP)

#define CDNS_I2C_TIMEOUT		msecs_to_jiffies(1000)
/* timeout for pm runtime autosuspend */
#define CNDS_I2C_PM_TIMEOUT		1000	/* ms */

#define CDNS_I2C_FIFO_DEPTH		16
/* FIFO depth at which the DATA interrupt occurs */
#define CDNS_I2C_DATA_INTR_DEPTH	(CDNS_I2C_FIFO_DEPTH - 2)
#define CDNS_I2C_MAX_TRANSFER_SIZE	255
/* Transfer size in multiples of data interrupt depth */
#define CDNS_I2C_TRANSFER_SIZE	(CDNS_I2C_MAX_TRANSFER_SIZE - 3)

#define DRIVER_NAME		"cdns-i2c"

#define CDNS_I2C_SPEED_MAX	400000
#define CDNS_I2C_SPEED_DEFAULT	100000

#define CDNS_I2C_DIVA_MAX	4
#define CDNS_I2C_DIVB_MAX	64

#define CDNS_I2C_TIMEOUT_MAX	0xFF

#define CDNS_I2C_BROKEN_HOLD_BIT	BIT(0)

#define cdns_i2c_readreg(offset)       readl_relaxed(id->membase + offset)
#define cdns_i2c_writereg(val, offset) writel_relaxed(val, id->membase + offset)

#if IS_ENABLED(CONFIG_I2C_SLAVE)
/**
 * enum cdns_i2c_mode - I2C Controller current operating mode
 *
<<<<<<< HEAD
 * @CDNS_I2C_MODE_SLAVE:       I2C controller operating in slave mode
 * @CDNS_I2C_MODE_MASTER:      I2C Controller operating in master mode
 */
enum cdns_i2c_mode {
	CDNS_I2C_MODE_SLAVE,
	CDNS_I2C_MODE_MASTER,
=======
 * @CDNS_I2C_MODE_MASTER:      I2C Controller operating in master mode
 * @CDNS_I2C_MODE_SLAVE:       I2C controller operating in slave mode
 */
enum cdns_i2c_mode {
	CDNS_I2C_MODE_MASTER,
	CDNS_I2C_MODE_SLAVE,
>>>>>>> e0d688d4
};

/**
 * enum cdns_i2c_slave_mode - Slave state when I2C is operating in slave mode
 *
 * @CDNS_I2C_SLAVE_STATE_IDLE: I2C slave idle
 * @CDNS_I2C_SLAVE_STATE_SEND: I2C slave sending data to master
 * @CDNS_I2C_SLAVE_STATE_RECV: I2C slave receiving data from master
 */
enum cdns_i2c_slave_state {
	CDNS_I2C_SLAVE_STATE_IDLE,
	CDNS_I2C_SLAVE_STATE_SEND,
	CDNS_I2C_SLAVE_STATE_RECV,
};
#endif

/**
 * struct cdns_i2c - I2C device private data structure
 *
 * @dev:		Pointer to device structure
 * @membase:		Base address of the I2C device
 * @adap:		I2C adapter instance
 * @p_msg:		Message pointer
 * @err_status:		Error status in Interrupt Status Register
 * @xfer_done:		Transfer complete status
 * @p_send_buf:		Pointer to transmit buffer
 * @p_recv_buf:		Pointer to receive buffer
 * @send_count:		Number of bytes still expected to send
 * @recv_count:		Number of bytes still expected to receive
 * @curr_recv_count:	Number of bytes to be received in current transfer
 * @irq:		IRQ number
 * @input_clk:		Input clock to I2C controller
 * @i2c_clk:		Maximum I2C clock speed
 * @bus_hold_flag:	Flag used in repeated start for clearing HOLD bit
 * @clk:		Pointer to struct clk
 * @clk_rate_change_nb:	Notifier block for clock rate changes
 * @quirks:		flag for broken hold bit usage in r1p10
 * @ctrl_reg:		Cached value of the control register.
 * @rinfo:		Structure holding recovery information.
 * @pinctrl:		Pin control state holder.
 * @pinctrl_pins_default: Default pin control state.
 * @pinctrl_pins_gpio:	GPIO pin control state.
 * @slave:		Registered slave instance.
<<<<<<< HEAD
 * @dev_mode:		I2C operating role(master/slave).
=======
>>>>>>> e0d688d4
 * @slave_state:	I2C Slave state(idle/read/write).
 */
struct cdns_i2c {
	struct device		*dev;
	void __iomem *membase;
	struct i2c_adapter adap;
	struct i2c_msg *p_msg;
	int err_status;
	struct completion xfer_done;
	unsigned char *p_send_buf;
	unsigned char *p_recv_buf;
	unsigned int send_count;
	unsigned int recv_count;
	unsigned int curr_recv_count;
	int irq;
	unsigned long input_clk;
	unsigned int i2c_clk;
	unsigned int bus_hold_flag;
	struct clk *clk;
	struct notifier_block clk_rate_change_nb;
	u32 quirks;
	u32 ctrl_reg;
	struct i2c_bus_recovery_info rinfo;
	struct pinctrl *pinctrl;
	struct pinctrl_state *pinctrl_pins_default;
	struct pinctrl_state *pinctrl_pins_gpio;
#if IS_ENABLED(CONFIG_I2C_SLAVE)
	struct i2c_client *slave;
<<<<<<< HEAD
	enum cdns_i2c_mode dev_mode;
=======
>>>>>>> e0d688d4
	enum cdns_i2c_slave_state slave_state;
#endif
};

struct cdns_platform_data {
	u32 quirks;
};

#define to_cdns_i2c(_nb)	container_of(_nb, struct cdns_i2c, \
					     clk_rate_change_nb)

/**
 * cdns_i2c_clear_bus_hold - Clear bus hold bit
 * @id:	Pointer to driver data struct
 *
 * Helper to clear the controller's bus hold bit.
 */
static void cdns_i2c_clear_bus_hold(struct cdns_i2c *id)
{
	u32 reg = cdns_i2c_readreg(CDNS_I2C_CR_OFFSET);
	if (reg & CDNS_I2C_CR_HOLD)
		cdns_i2c_writereg(reg & ~CDNS_I2C_CR_HOLD, CDNS_I2C_CR_OFFSET);
}

static inline bool cdns_is_holdquirk(struct cdns_i2c *id, bool hold_wrkaround)
{
	return (hold_wrkaround &&
		(id->curr_recv_count == CDNS_I2C_FIFO_DEPTH + 1));
}

#if IS_ENABLED(CONFIG_I2C_SLAVE)
static void cdns_i2c_set_mode(enum cdns_i2c_mode mode, struct cdns_i2c *id)
{
<<<<<<< HEAD
	u32 reg;

	/* Disable all interrupts */
	cdns_i2c_writereg(CDNS_I2C_IXR_ALL_INTR_MASK, CDNS_I2C_IDR_OFFSET);

	/* Clear FIFO and transfer size */
	cdns_i2c_writereg(CDNS_I2C_CR_CLR_FIFO, CDNS_I2C_CR_OFFSET);

	/* Update device mode and state */
	id->dev_mode = mode;
	id->slave_state = CDNS_I2C_SLAVE_STATE_IDLE;

	switch (mode) {
	case CDNS_I2C_MODE_MASTER:
		/* Enable i2c master */
		cdns_i2c_writereg(id->ctrl_reg, CDNS_I2C_CR_OFFSET);
		break;
	case CDNS_I2C_MODE_SLAVE:
		/* Enable i2c slave */
		reg = cdns_i2c_readreg(CDNS_I2C_CR_OFFSET);
		reg &= ~CDNS_I2C_CR_SLAVE_EN_MASK;
		cdns_i2c_writereg(reg, CDNS_I2C_CR_OFFSET);

		/* Setting slave address */
		cdns_i2c_writereg(id->slave->addr & CDNS_I2C_ADDR_MASK,
				  CDNS_I2C_ADDR_OFFSET);

		/* Enable slave send/receive interrupts */
		cdns_i2c_writereg(CDNS_I2C_IXR_SLAVE_INTR_MASK,
				  CDNS_I2C_IER_OFFSET);
		break;
	}
=======
	/* Disable all interrupts */
	cdns_i2c_writereg(CDNS_I2C_IXR_ALL_INTR_MASK, CDNS_I2C_IDR_OFFSET);

	/* Update device state */
	id->slave_state = CDNS_I2C_SLAVE_STATE_IDLE;

	if (mode == CDNS_I2C_MODE_MASTER) {
		/* Enable i2c master */
		id->ctrl_reg = CDNS_I2C_CR_ACK_EN | CDNS_I2C_CR_NEA
				| CDNS_I2C_CR_MS | CDNS_I2C_CR_CLR_FIFO;
		return cdns_i2c_writereg(id->ctrl_reg, CDNS_I2C_CR_OFFSET);
	}
	/* Enable i2c slave */
	id->ctrl_reg = CDNS_I2C_CR_ACK_EN | CDNS_I2C_CR_CLR_FIFO;
	cdns_i2c_writereg(id->ctrl_reg, CDNS_I2C_CR_OFFSET);

	/* Setting slave address */
	cdns_i2c_writereg(id->slave->addr & CDNS_I2C_ADDR_MASK,
			  CDNS_I2C_ADDR_OFFSET);

	/* Enable slave send/receive interrupts */
	cdns_i2c_writereg(CDNS_I2C_IXR_SLAVE_INTR_MASK, CDNS_I2C_IER_OFFSET);
>>>>>>> e0d688d4
}

static void cdns_i2c_slave_rcv_data(struct cdns_i2c *id)
{
	u8 bytes;
	unsigned char data;

	/* Prepare backend for data reception */
	if (id->slave_state == CDNS_I2C_SLAVE_STATE_IDLE) {
		id->slave_state = CDNS_I2C_SLAVE_STATE_RECV;
		i2c_slave_event(id->slave, I2C_SLAVE_WRITE_REQUESTED, NULL);
	}

	/* Fetch number of bytes to receive */
	bytes = cdns_i2c_readreg(CDNS_I2C_XFER_SIZE_OFFSET);

	/* Read data and send to backend */
	while (bytes--) {
		data = cdns_i2c_readreg(CDNS_I2C_DATA_OFFSET);
		i2c_slave_event(id->slave, I2C_SLAVE_WRITE_RECEIVED, &data);
	}
}

static void cdns_i2c_slave_send_data(struct cdns_i2c *id)
{
	u8 data;

	/* Prepare backend for data transmission */
	if (id->slave_state == CDNS_I2C_SLAVE_STATE_IDLE) {
		id->slave_state = CDNS_I2C_SLAVE_STATE_SEND;
		i2c_slave_event(id->slave, I2C_SLAVE_READ_REQUESTED, &data);
	} else {
		i2c_slave_event(id->slave, I2C_SLAVE_READ_PROCESSED, &data);
	}

	/* Send data over bus */
	cdns_i2c_writereg(data, CDNS_I2C_DATA_OFFSET);
}

/**
 * cdns_i2c_slave_isr - Interrupt handler for the I2C device in slave role
 * @ptr:       Pointer to I2C device private data
 *
 * This function handles the data interrupt and transfer complete interrupt of
 * the I2C device in slave role.
 *
 * Return: IRQ_HANDLED always
 */
static irqreturn_t cdns_i2c_slave_isr(void *ptr)
{
	struct cdns_i2c *id = ptr;
	unsigned int isr_status, i2c_status;

	/* Fetch the interrupt status */
	isr_status = cdns_i2c_readreg(CDNS_I2C_ISR_OFFSET);
	cdns_i2c_writereg(isr_status, CDNS_I2C_ISR_OFFSET);

	/* Ignore masked interrupts */
	isr_status &= ~cdns_i2c_readreg(CDNS_I2C_IMR_OFFSET);

	/* Fetch transfer mode (send/receive) */
	i2c_status = cdns_i2c_readreg(CDNS_I2C_SR_OFFSET);

	/* Handle data send/receive */
	if (i2c_status & CDNS_I2C_SR_RXRW) {
		/* Send data to master */
		if (isr_status & CDNS_I2C_IXR_DATA)
			cdns_i2c_slave_send_data(id);

		if (isr_status & CDNS_I2C_IXR_COMP) {
			id->slave_state = CDNS_I2C_SLAVE_STATE_IDLE;
			i2c_slave_event(id->slave, I2C_SLAVE_STOP, NULL);
		}
	} else {
		/* Receive data from master */
		if (isr_status & CDNS_I2C_IXR_DATA)
			cdns_i2c_slave_rcv_data(id);

		if (isr_status & CDNS_I2C_IXR_COMP) {
			cdns_i2c_slave_rcv_data(id);
			id->slave_state = CDNS_I2C_SLAVE_STATE_IDLE;
			i2c_slave_event(id->slave, I2C_SLAVE_STOP, NULL);
		}
	}

	/* Master indicated xfer stop or fifo underflow/overflow */
	if (isr_status & (CDNS_I2C_IXR_NACK | CDNS_I2C_IXR_RX_OVF |
			  CDNS_I2C_IXR_RX_UNF | CDNS_I2C_IXR_TX_OVF)) {
		id->slave_state = CDNS_I2C_SLAVE_STATE_IDLE;
		i2c_slave_event(id->slave, I2C_SLAVE_STOP, NULL);
		cdns_i2c_writereg(CDNS_I2C_CR_CLR_FIFO, CDNS_I2C_CR_OFFSET);
	}

	return IRQ_HANDLED;
}
#endif

/**
 * cdns_i2c_master_isr - Interrupt handler for the I2C device in master role
 * @ptr:       Pointer to I2C device private data
 *
 * This function handles the data interrupt, transfer complete interrupt and
 * the error interrupts of the I2C device in master role.
 *
 * Return: IRQ_HANDLED always
 */
static irqreturn_t cdns_i2c_master_isr(void *ptr)
{
	unsigned int isr_status, avail_bytes, updatetx;
	unsigned int bytes_to_send;
	bool hold_quirk;
	struct cdns_i2c *id = ptr;
	/* Signal completion only after everything is updated */
	int done_flag = 0;
	irqreturn_t status = IRQ_NONE;

	isr_status = cdns_i2c_readreg(CDNS_I2C_ISR_OFFSET);
	cdns_i2c_writereg(isr_status, CDNS_I2C_ISR_OFFSET);

	/* Handling nack and arbitration lost interrupt */
	if (isr_status & (CDNS_I2C_IXR_NACK | CDNS_I2C_IXR_ARB_LOST)) {
		done_flag = 1;
		status = IRQ_HANDLED;
	}

	/*
	 * Check if transfer size register needs to be updated again for a
	 * large data receive operation.
	 */
	updatetx = 0;
	if (id->recv_count > id->curr_recv_count)
		updatetx = 1;

	hold_quirk = (id->quirks & CDNS_I2C_BROKEN_HOLD_BIT) && updatetx;

	/* When receiving, handle data interrupt and completion interrupt */
	if (id->p_recv_buf &&
	    ((isr_status & CDNS_I2C_IXR_COMP) ||
	     (isr_status & CDNS_I2C_IXR_DATA))) {
		/* Read data if receive data valid is set */
		while (cdns_i2c_readreg(CDNS_I2C_SR_OFFSET) &
		       CDNS_I2C_SR_RXDV) {
			/*
			 * Clear hold bit that was set for FIFO control if
			 * RX data left is less than FIFO depth, unless
			 * repeated start is selected.
			 */
			if ((id->recv_count < CDNS_I2C_FIFO_DEPTH) &&
			    !id->bus_hold_flag)
				cdns_i2c_clear_bus_hold(id);

			*(id->p_recv_buf)++ =
				cdns_i2c_readreg(CDNS_I2C_DATA_OFFSET);
			id->recv_count--;
			id->curr_recv_count--;

			if (cdns_is_holdquirk(id, hold_quirk))
				break;
		}

		/*
		 * The controller sends NACK to the slave when transfer size
		 * register reaches zero without considering the HOLD bit.
		 * This workaround is implemented for large data transfers to
		 * maintain transfer size non-zero while performing a large
		 * receive operation.
		 */
		if (cdns_is_holdquirk(id, hold_quirk)) {
			/* wait while fifo is full */
			while (cdns_i2c_readreg(CDNS_I2C_XFER_SIZE_OFFSET) !=
			       (id->curr_recv_count - CDNS_I2C_FIFO_DEPTH))
				;

			/*
			 * Check number of bytes to be received against maximum
			 * transfer size and update register accordingly.
			 */
			if (((int)(id->recv_count) - CDNS_I2C_FIFO_DEPTH) >
			    CDNS_I2C_TRANSFER_SIZE) {
				cdns_i2c_writereg(CDNS_I2C_TRANSFER_SIZE,
						  CDNS_I2C_XFER_SIZE_OFFSET);
				id->curr_recv_count = CDNS_I2C_TRANSFER_SIZE +
						      CDNS_I2C_FIFO_DEPTH;
			} else {
				cdns_i2c_writereg(id->recv_count -
						  CDNS_I2C_FIFO_DEPTH,
						  CDNS_I2C_XFER_SIZE_OFFSET);
				id->curr_recv_count = id->recv_count;
			}
		} else if (id->recv_count && !hold_quirk &&
						!id->curr_recv_count) {

			/* Set the slave address in address register*/
			cdns_i2c_writereg(id->p_msg->addr & CDNS_I2C_ADDR_MASK,
						CDNS_I2C_ADDR_OFFSET);

			if (id->recv_count > CDNS_I2C_TRANSFER_SIZE) {
				cdns_i2c_writereg(CDNS_I2C_TRANSFER_SIZE,
						CDNS_I2C_XFER_SIZE_OFFSET);
				id->curr_recv_count = CDNS_I2C_TRANSFER_SIZE;
			} else {
				cdns_i2c_writereg(id->recv_count,
						CDNS_I2C_XFER_SIZE_OFFSET);
				id->curr_recv_count = id->recv_count;
			}
		}

		/* Clear hold (if not repeated start) and signal completion */
		if ((isr_status & CDNS_I2C_IXR_COMP) && !id->recv_count) {
			if (!id->bus_hold_flag)
				cdns_i2c_clear_bus_hold(id);
			done_flag = 1;
		}

		status = IRQ_HANDLED;
	}

	/* When sending, handle transfer complete interrupt */
	if ((isr_status & CDNS_I2C_IXR_COMP) && !id->p_recv_buf) {
		/*
		 * If there is more data to be sent, calculate the
		 * space available in FIFO and fill with that many bytes.
		 */
		if (id->send_count) {
			avail_bytes = CDNS_I2C_FIFO_DEPTH -
			    cdns_i2c_readreg(CDNS_I2C_XFER_SIZE_OFFSET);
			if (id->send_count > avail_bytes)
				bytes_to_send = avail_bytes;
			else
				bytes_to_send = id->send_count;

			while (bytes_to_send--) {
				cdns_i2c_writereg(
					(*(id->p_send_buf)++),
					 CDNS_I2C_DATA_OFFSET);
				id->send_count--;
			}
		} else {
			/*
			 * Signal the completion of transaction and
			 * clear the hold bus bit if there are no
			 * further messages to be processed.
			 */
			done_flag = 1;
		}
		if (!id->send_count && !id->bus_hold_flag)
			cdns_i2c_clear_bus_hold(id);

		status = IRQ_HANDLED;
	}

	/* Handling Slave monitor mode interrupt */
	if (isr_status & CDNS_I2C_IXR_SLV_RDY) {
		unsigned int ctrl_reg;
		/* Read control register */
		ctrl_reg = cdns_i2c_readreg(CDNS_I2C_CR_OFFSET);

		/* Disable slave monitor mode */
		ctrl_reg &= ~CDNS_I2C_CR_SLVMON;
		cdns_i2c_writereg(ctrl_reg, CDNS_I2C_CR_OFFSET);

		/* Clear interrupt flag for slvmon mode */
		cdns_i2c_writereg(CDNS_I2C_IXR_SLV_RDY, CDNS_I2C_IDR_OFFSET);

		done_flag = 1;
		status = IRQ_HANDLED;
	}

	/* Update the status for errors */
	id->err_status = isr_status & CDNS_I2C_IXR_ERR_INTR_MASK;
	if (id->err_status)
		status = IRQ_HANDLED;

	if (done_flag)
		complete(&id->xfer_done);

	return status;
}

/**
 * cdns_i2c_isr - Interrupt handler for the I2C device
 * @irq:	irq number for the I2C device
 * @ptr:	void pointer to cdns_i2c structure
 *
 * This function passes the control to slave/master based on current role of
 * i2c controller.
 *
 * Return: IRQ_HANDLED always
 */
static irqreturn_t cdns_i2c_isr(int irq, void *ptr)
{
#if IS_ENABLED(CONFIG_I2C_SLAVE)
	struct cdns_i2c *id = ptr;

<<<<<<< HEAD
	switch (id->dev_mode) {
	case CDNS_I2C_MODE_SLAVE:
		dev_dbg(&id->adap.dev, "slave interrupt\n");
		cdns_i2c_slave_isr(ptr);
		break;
	case CDNS_I2C_MODE_MASTER:
		dev_dbg(&id->adap.dev, "master interrupt\n");
		cdns_i2c_master_isr(ptr);
		break;
	default:
		dev_dbg(&id->adap.dev, "undefined interrupt\n");
		break;
	}
#else
	cdns_i2c_master_isr(ptr);
#endif
	return IRQ_HANDLED;
=======
	if (!(id->ctrl_reg & CDNS_I2C_CR_MS)) {
		dev_dbg(&id->adap.dev, "slave interrupt\n");
		return cdns_i2c_slave_isr(ptr);
	}
#endif
	return cdns_i2c_master_isr(ptr);
>>>>>>> e0d688d4
}

/**
 * cdns_i2c_mrecv - Prepare and start a master receive operation
 * @id:		pointer to the i2c device structure
 */
static void cdns_i2c_mrecv(struct cdns_i2c *id)
{
	unsigned int ctrl_reg;
	unsigned int isr_status;
	unsigned long flags;

	id->p_recv_buf = id->p_msg->buf;
	id->recv_count = id->p_msg->len;

	/* Put the controller in master receive mode and clear the FIFO */
	ctrl_reg = cdns_i2c_readreg(CDNS_I2C_CR_OFFSET);
	ctrl_reg |= CDNS_I2C_CR_RW | CDNS_I2C_CR_CLR_FIFO;

	if (id->p_msg->flags & I2C_M_RECV_LEN)
		id->recv_count = I2C_SMBUS_BLOCK_MAX + 1;

	id->curr_recv_count = id->recv_count;

	/*
	 * Check for the message size against FIFO depth and set the
	 * 'hold bus' bit if it is greater than FIFO depth.
	 */
	if ((id->recv_count > CDNS_I2C_FIFO_DEPTH)  || id->bus_hold_flag)
		ctrl_reg |= CDNS_I2C_CR_HOLD;
	else
		ctrl_reg = ctrl_reg & ~CDNS_I2C_CR_HOLD;

	cdns_i2c_writereg(ctrl_reg, CDNS_I2C_CR_OFFSET);

	/* Clear the interrupts in interrupt status register */
	isr_status = cdns_i2c_readreg(CDNS_I2C_ISR_OFFSET);
	cdns_i2c_writereg(isr_status, CDNS_I2C_ISR_OFFSET);

	/*
	 * The no. of bytes to receive is checked against the limit of
	 * max transfer size. Set transfer size register with no of bytes
	 * receive if it is less than transfer size and transfer size if
	 * it is more. Enable the interrupts.
	 */
	if (id->recv_count > CDNS_I2C_TRANSFER_SIZE) {
		cdns_i2c_writereg(CDNS_I2C_TRANSFER_SIZE,
				  CDNS_I2C_XFER_SIZE_OFFSET);
		id->curr_recv_count = CDNS_I2C_TRANSFER_SIZE;
	} else {
		cdns_i2c_writereg(id->recv_count, CDNS_I2C_XFER_SIZE_OFFSET);
	}

	/* Set the slave address in address register - triggers operation */
<<<<<<< HEAD
	cdns_i2c_writereg(CDNS_I2C_ENABLED_INTR_MASK, CDNS_I2C_IER_OFFSET);
=======
>>>>>>> e0d688d4
	local_irq_save(flags);
	cdns_i2c_writereg(id->p_msg->addr & CDNS_I2C_ADDR_MASK,
						CDNS_I2C_ADDR_OFFSET);
	/* Clear the bus hold flag if bytes to receive is less than FIFO size */
	if (!id->bus_hold_flag &&
		((id->p_msg->flags & I2C_M_RECV_LEN) != I2C_M_RECV_LEN) &&
		(id->recv_count <= CDNS_I2C_FIFO_DEPTH))
			cdns_i2c_clear_bus_hold(id);
	local_irq_restore(flags);
<<<<<<< HEAD
=======
	cdns_i2c_writereg(CDNS_I2C_ENABLED_INTR_MASK, CDNS_I2C_IER_OFFSET);
>>>>>>> e0d688d4
}

/**
 * cdns_i2c_msend - Prepare and start a master send operation
 * @id:		pointer to the i2c device
 */
static void cdns_i2c_msend(struct cdns_i2c *id)
{
	unsigned int avail_bytes;
	unsigned int bytes_to_send;
	unsigned int ctrl_reg;
	unsigned int isr_status;

	id->p_recv_buf = NULL;
	id->p_send_buf = id->p_msg->buf;
	id->send_count = id->p_msg->len;

	/* Set the controller in Master transmit mode and clear the FIFO. */
	ctrl_reg = cdns_i2c_readreg(CDNS_I2C_CR_OFFSET);
	ctrl_reg &= ~CDNS_I2C_CR_RW;
	ctrl_reg |= CDNS_I2C_CR_CLR_FIFO;

	/*
	 * Check for the message size against FIFO depth and set the
	 * 'hold bus' bit if it is greater than FIFO depth.
	 */
	if ((id->send_count > CDNS_I2C_FIFO_DEPTH) || id->bus_hold_flag)
		ctrl_reg |= CDNS_I2C_CR_HOLD;
	else
		ctrl_reg = ctrl_reg & ~CDNS_I2C_CR_HOLD;

	cdns_i2c_writereg(ctrl_reg, CDNS_I2C_CR_OFFSET);

	/* Clear the interrupts in interrupt status register. */
	isr_status = cdns_i2c_readreg(CDNS_I2C_ISR_OFFSET);
	cdns_i2c_writereg(isr_status, CDNS_I2C_ISR_OFFSET);

	/*
	 * Calculate the space available in FIFO. Check the message length
	 * against the space available, and fill the FIFO accordingly.
	 * Enable the interrupts.
	 */
	avail_bytes = CDNS_I2C_FIFO_DEPTH -
				cdns_i2c_readreg(CDNS_I2C_XFER_SIZE_OFFSET);

	if (id->send_count > avail_bytes)
		bytes_to_send = avail_bytes;
	else
		bytes_to_send = id->send_count;

	while (bytes_to_send--) {
		cdns_i2c_writereg((*(id->p_send_buf)++), CDNS_I2C_DATA_OFFSET);
		id->send_count--;
	}

	/*
	 * Clear the bus hold flag if there is no more data
	 * and if it is the last message.
	 */
	if (!id->bus_hold_flag && !id->send_count)
		cdns_i2c_clear_bus_hold(id);
	/* Set the slave address in address register - triggers operation. */
	cdns_i2c_writereg(CDNS_I2C_ENABLED_INTR_MASK, CDNS_I2C_IER_OFFSET);
	cdns_i2c_writereg(id->p_msg->addr & CDNS_I2C_ADDR_MASK,
						CDNS_I2C_ADDR_OFFSET);
}

/**
 * cdns_i2c_slvmon - Handling Slav monitor mode feature
 * @id:		pointer to the i2c device
 */
static void cdns_i2c_slvmon(struct cdns_i2c *id)
{
	unsigned int ctrl_reg;
	unsigned int isr_status;

	id->p_recv_buf = NULL;
	id->p_send_buf = id->p_msg->buf;
	id->send_count = id->p_msg->len;

	/* Clear the interrupts in interrupt status register. */
	isr_status = cdns_i2c_readreg(CDNS_I2C_ISR_OFFSET);
	cdns_i2c_writereg(isr_status, CDNS_I2C_ISR_OFFSET);

	/* Enable slvmon control reg */
	ctrl_reg = cdns_i2c_readreg(CDNS_I2C_CR_OFFSET);
	ctrl_reg |=  CDNS_I2C_CR_MS | CDNS_I2C_CR_NEA | CDNS_I2C_CR_SLVMON
			| CDNS_I2C_CR_CLR_FIFO;
	ctrl_reg &= ~(CDNS_I2C_CR_RW);
	cdns_i2c_writereg(ctrl_reg, CDNS_I2C_CR_OFFSET);

	/* Initialize slvmon reg */
	cdns_i2c_writereg(0xF, CDNS_I2C_SLV_PAUSE_OFFSET);

	/* Set the slave address to start the slave address transmission */
	cdns_i2c_writereg(id->p_msg->addr, CDNS_I2C_ADDR_OFFSET);

	/* Setup slvmon interrupt flag */
	cdns_i2c_writereg(CDNS_I2C_IXR_SLV_RDY, CDNS_I2C_IER_OFFSET);
}

/**
 * cdns_i2c_slvmon - Handling Slav monitor mode feature
 * @id:		pointer to the i2c device
 */
static void cdns_i2c_slvmon(struct cdns_i2c *id)
{
	unsigned int ctrl_reg;
	unsigned int isr_status;

	id->p_recv_buf = NULL;
	id->p_send_buf = id->p_msg->buf;
	id->send_count = id->p_msg->len;

	/* Clear the interrupts in interrupt status register. */
	isr_status = cdns_i2c_readreg(CDNS_I2C_ISR_OFFSET);
	cdns_i2c_writereg(isr_status, CDNS_I2C_ISR_OFFSET);

	/* Enable slvmon control reg */
	ctrl_reg = cdns_i2c_readreg(CDNS_I2C_CR_OFFSET);
	ctrl_reg |=  CDNS_I2C_CR_MS | CDNS_I2C_CR_NEA | CDNS_I2C_CR_SLVMON
			| CDNS_I2C_CR_CLR_FIFO;
	ctrl_reg &= ~(CDNS_I2C_CR_RW);
	cdns_i2c_writereg(ctrl_reg, CDNS_I2C_CR_OFFSET);

	/* Initialize slvmon reg */
	cdns_i2c_writereg(0xF, CDNS_I2C_SLV_PAUSE_OFFSET);

	/* Set the slave address to start the slave address transmission */
	cdns_i2c_writereg(id->p_msg->addr, CDNS_I2C_ADDR_OFFSET);

	/* Setup slvmon interrupt flag */
	cdns_i2c_writereg(CDNS_I2C_IXR_SLV_RDY, CDNS_I2C_IER_OFFSET);
}

/**
 * cdns_i2c_master_reset - Reset the interface
 * @adap:	pointer to the i2c adapter driver instance
 *
 * This function cleanup the fifos, clear the hold bit and status
 * and disable the interrupts.
 */
static void cdns_i2c_master_reset(struct i2c_adapter *adap)
{
	struct cdns_i2c *id = adap->algo_data;
	u32 regval;

	/* Disable the interrupts */
	cdns_i2c_writereg(CDNS_I2C_IXR_ALL_INTR_MASK, CDNS_I2C_IDR_OFFSET);
	/* Clear the hold bit and fifos */
	regval = cdns_i2c_readreg(CDNS_I2C_CR_OFFSET);
	regval &= ~(CDNS_I2C_CR_HOLD | CDNS_I2C_CR_SLVMON);
	regval |= CDNS_I2C_CR_CLR_FIFO;
	cdns_i2c_writereg(regval, CDNS_I2C_CR_OFFSET);
	/* Update the transfercount register to zero */
	cdns_i2c_writereg(0, CDNS_I2C_XFER_SIZE_OFFSET);
	/* Clear the interrupt status register */
	regval = cdns_i2c_readreg(CDNS_I2C_ISR_OFFSET);
	cdns_i2c_writereg(regval, CDNS_I2C_ISR_OFFSET);
	/* Clear the status register */
	regval = cdns_i2c_readreg(CDNS_I2C_SR_OFFSET);
	cdns_i2c_writereg(regval, CDNS_I2C_SR_OFFSET);
}

static int cdns_i2c_process_msg(struct cdns_i2c *id, struct i2c_msg *msg,
		struct i2c_adapter *adap)
{
	unsigned long time_left;
	u32 reg;

	id->p_msg = msg;
	id->err_status = 0;
	reinit_completion(&id->xfer_done);

	/* Check for the TEN Bit mode on each msg */
	reg = cdns_i2c_readreg(CDNS_I2C_CR_OFFSET);
	if (msg->flags & I2C_M_TEN) {
		if (reg & CDNS_I2C_CR_NEA)
			cdns_i2c_writereg(reg & ~CDNS_I2C_CR_NEA,
					CDNS_I2C_CR_OFFSET);
	} else {
		if (!(reg & CDNS_I2C_CR_NEA))
			cdns_i2c_writereg(reg | CDNS_I2C_CR_NEA,
					CDNS_I2C_CR_OFFSET);
	}
	/* Check for zero length - Slave monitor mode */
	if (msg->len == 0)
		cdns_i2c_slvmon(id);
	 /* Check for the R/W flag on each msg */
	else if (msg->flags & I2C_M_RD)
		cdns_i2c_mrecv(id);
	else
		cdns_i2c_msend(id);

	/* Wait for the signal of completion */
	time_left = wait_for_completion_timeout(&id->xfer_done, adap->timeout);
	if (time_left == 0) {
		i2c_recover_bus(adap);
		cdns_i2c_master_reset(adap);
		dev_err(id->adap.dev.parent,
				"timeout waiting on completion\n");
		return -ETIMEDOUT;
	}

	cdns_i2c_writereg(CDNS_I2C_IXR_ALL_INTR_MASK,
			  CDNS_I2C_IDR_OFFSET);

	/* If it is bus arbitration error, try again */
	if (id->err_status & CDNS_I2C_IXR_ARB_LOST)
		return -EAGAIN;

	return 0;
}

/**
 * cdns_i2c_master_xfer - The main i2c transfer function
 * @adap:	pointer to the i2c adapter driver instance
 * @msgs:	pointer to the i2c message structure
 * @num:	the number of messages to transfer
 *
 * Initiates the send/recv activity based on the transfer message received.
 *
 * Return: number of msgs processed on success, negative error otherwise
 */
static int cdns_i2c_master_xfer(struct i2c_adapter *adap, struct i2c_msg *msgs,
				int num)
{
	int ret, count;
	u32 reg;
	struct cdns_i2c *id = adap->algo_data;
	bool hold_quirk;
#if IS_ENABLED(CONFIG_I2C_SLAVE)
	bool change_role = false;
#endif

	ret = pm_runtime_get_sync(id->dev);
	if (ret < 0)
		return ret;

<<<<<<< HEAD
#if IS_ENABLED(CONFIG_I2C_SLAVE)
	/* Check i2c operating mode and switch if possible */
	if (id->dev_mode == CDNS_I2C_MODE_SLAVE) {
		if (id->slave_state != CDNS_I2C_SLAVE_STATE_IDLE)
			return -EAGAIN;

		/* Set mode to master */
		cdns_i2c_set_mode(CDNS_I2C_MODE_MASTER, id);

		/* Mark flag to change role once xfer is completed */
		change_role = true;
	}
#endif

=======
>>>>>>> e0d688d4
	/* Check if the bus is free */
	if (msgs->len)
		if (cdns_i2c_readreg(CDNS_I2C_SR_OFFSET) & CDNS_I2C_SR_BA) {
			ret = -EAGAIN;
			goto out;
		}

	hold_quirk = !!(id->quirks & CDNS_I2C_BROKEN_HOLD_BIT);
	/*
	 * Set the flag to one when multiple messages are to be
	 * processed with a repeated start.
	 */
	if (num > 1) {
		/*
		 * This controller does not give completion interrupt after a
		 * master receive message if HOLD bit is set (repeated start),
		 * resulting in SW timeout. Hence, if a receive message is
		 * followed by any other message, an error is returned
		 * indicating that this sequence is not supported.
		 */
		for (count = 0; (count < num - 1 && hold_quirk); count++) {
			if (msgs[count].flags & I2C_M_RD) {
				dev_warn(adap->dev.parent,
					 "Can't do repeated start after a receive message\n");
				ret = -EOPNOTSUPP;
				goto out;
			}
		}
		id->bus_hold_flag = 1;
		reg = cdns_i2c_readreg(CDNS_I2C_CR_OFFSET);
		reg |= CDNS_I2C_CR_HOLD;
		cdns_i2c_writereg(reg, CDNS_I2C_CR_OFFSET);
	} else {
		id->bus_hold_flag = 0;
	}

	/* Process the msg one by one */
	for (count = 0; count < num; count++, msgs++) {
		if (count == (num - 1))
			id->bus_hold_flag = 0;

		ret = cdns_i2c_process_msg(id, msgs, adap);
		if (ret)
			goto out;

		/* Report the other error interrupts to application */
		if (id->err_status) {
			cdns_i2c_master_reset(adap);

			if (id->err_status & CDNS_I2C_IXR_NACK) {
				ret = -ENXIO;
				goto out;
			}
			ret = -EIO;
			goto out;
		}
	}

	ret = num;

<<<<<<< HEAD
#if IS_ENABLED(CONFIG_I2C_SLAVE)
	/* Switch i2c mode to slave */
	if (change_role)
		cdns_i2c_set_mode(CDNS_I2C_MODE_SLAVE, id);
#endif

=======
>>>>>>> e0d688d4
out:
	pm_runtime_mark_last_busy(id->dev);
	pm_runtime_put_autosuspend(id->dev);
	return ret;
}

/**
 * cdns_i2c_func - Returns the supported features of the I2C driver
 * @adap:	pointer to the i2c adapter structure
 *
 * Return: 32 bit value, each bit corresponding to a feature
 */
static u32 cdns_i2c_func(struct i2c_adapter *adap)
{
	u32 func = I2C_FUNC_I2C | I2C_FUNC_10BIT_ADDR |
			(I2C_FUNC_SMBUS_EMUL & ~I2C_FUNC_SMBUS_QUICK) |
			I2C_FUNC_SMBUS_BLOCK_DATA;

#if IS_ENABLED(CONFIG_I2C_SLAVE)
	func |= I2C_FUNC_SLAVE;
#endif

	return func;
}

#if IS_ENABLED(CONFIG_I2C_SLAVE)
static int cdns_reg_slave(struct i2c_client *slave)
{
	int ret;
	struct cdns_i2c *id = container_of(slave->adapter, struct cdns_i2c,
									adap);

	if (id->slave)
		return -EBUSY;

	if (slave->flags & I2C_CLIENT_TEN)
		return -EAFNOSUPPORT;

	ret = pm_runtime_get_sync(id->dev);
	if (ret < 0)
		return ret;

	/* Store slave information */
	id->slave = slave;

	/* Enable I2C slave */
	cdns_i2c_set_mode(CDNS_I2C_MODE_SLAVE, id);

	return 0;
}

static int cdns_unreg_slave(struct i2c_client *slave)
{
	struct cdns_i2c *id = container_of(slave->adapter, struct cdns_i2c,
									adap);

	/* Remove slave information */
	id->slave = NULL;

	/* Enable I2C master */
	cdns_i2c_set_mode(CDNS_I2C_MODE_MASTER, id);
<<<<<<< HEAD

=======
>>>>>>> e0d688d4
	pm_runtime_put(id->dev);

	return 0;
}
#endif

static const struct i2c_algorithm cdns_i2c_algo = {
	.master_xfer	= cdns_i2c_master_xfer,
	.functionality	= cdns_i2c_func,
#if IS_ENABLED(CONFIG_I2C_SLAVE)
	.reg_slave	= cdns_reg_slave,
	.unreg_slave	= cdns_unreg_slave,
#endif
};

/**
 * cdns_i2c_calc_divs - Calculate clock dividers
 * @f:		I2C clock frequency
 * @input_clk:	Input clock frequency
 * @a:		First divider (return value)
 * @b:		Second divider (return value)
 *
 * f is used as input and output variable. As input it is used as target I2C
 * frequency. On function exit f holds the actually resulting I2C frequency.
 *
 * Return: 0 on success, negative errno otherwise.
 */
static int cdns_i2c_calc_divs(unsigned long *f, unsigned long input_clk,
		unsigned int *a, unsigned int *b)
{
	unsigned long fscl = *f, best_fscl = *f, actual_fscl, temp;
	unsigned int div_a, div_b, calc_div_a = 0, calc_div_b = 0;
	unsigned int last_error, current_error;

	/* calculate (divisor_a+1) x (divisor_b+1) */
	temp = input_clk / (22 * fscl);

	/*
	 * If the calculated value is negative or 0, the fscl input is out of
	 * range. Return error.
	 */
	if (!temp || (temp > (CDNS_I2C_DIVA_MAX * CDNS_I2C_DIVB_MAX)))
		return -EINVAL;

	last_error = -1;
	for (div_a = 0; div_a < CDNS_I2C_DIVA_MAX; div_a++) {
		div_b = DIV_ROUND_UP(input_clk, 22 * fscl * (div_a + 1));

		if ((div_b < 1) || (div_b > CDNS_I2C_DIVB_MAX))
			continue;
		div_b--;

		actual_fscl = input_clk / (22 * (div_a + 1) * (div_b + 1));

		if (actual_fscl > fscl)
			continue;

		current_error = ((actual_fscl > fscl) ? (actual_fscl - fscl) :
							(fscl - actual_fscl));

		if (last_error > current_error) {
			calc_div_a = div_a;
			calc_div_b = div_b;
			best_fscl = actual_fscl;
			last_error = current_error;
		}
	}

	*a = calc_div_a;
	*b = calc_div_b;
	*f = best_fscl;

	return 0;
}

/**
 * cdns_i2c_setclk - This function sets the serial clock rate for the I2C device
 * @clk_in:	I2C clock input frequency in Hz
 * @id:		Pointer to the I2C device structure
 *
 * The device must be idle rather than busy transferring data before setting
 * these device options.
 * The data rate is set by values in the control register.
 * The formula for determining the correct register values is
 *	Fscl = Fpclk/(22 x (divisor_a+1) x (divisor_b+1))
 * See the hardware data sheet for a full explanation of setting the serial
 * clock rate. The clock can not be faster than the input clock divide by 22.
 * The two most common clock rates are 100KHz and 400KHz.
 *
 * Return: 0 on success, negative error otherwise
 */
static int cdns_i2c_setclk(unsigned long clk_in, struct cdns_i2c *id)
{
	unsigned int div_a, div_b;
	unsigned int ctrl_reg;
	int ret = 0;
	unsigned long fscl = id->i2c_clk;

	ret = cdns_i2c_calc_divs(&fscl, clk_in, &div_a, &div_b);
	if (ret)
		return ret;

	ctrl_reg = id->ctrl_reg;
	ctrl_reg &= ~(CDNS_I2C_CR_DIVA_MASK | CDNS_I2C_CR_DIVB_MASK);
	ctrl_reg |= ((div_a << CDNS_I2C_CR_DIVA_SHIFT) |
			(div_b << CDNS_I2C_CR_DIVB_SHIFT));
	id->ctrl_reg = ctrl_reg;
	return 0;
}

/**
 * cdns_i2c_clk_notifier_cb - Clock rate change callback
 * @nb:		Pointer to notifier block
 * @event:	Notification reason
 * @data:	Pointer to notification data object
 *
 * This function is called when the cdns_i2c input clock frequency changes.
 * The callback checks whether a valid bus frequency can be generated after the
 * change. If so, the change is acknowledged, otherwise the change is aborted.
 * New dividers are written to the HW in the pre- or post change notification
 * depending on the scaling direction.
 *
 * Return:	NOTIFY_STOP if the rate change should be aborted, NOTIFY_OK
 *		to acknowledge the change, NOTIFY_DONE if the notification is
 *		considered irrelevant.
 */
static int cdns_i2c_clk_notifier_cb(struct notifier_block *nb, unsigned long
		event, void *data)
{
	struct clk_notifier_data *ndata = data;
	struct cdns_i2c *id = to_cdns_i2c(nb);

	if (pm_runtime_suspended(id->dev))
		return NOTIFY_OK;

	switch (event) {
	case PRE_RATE_CHANGE:
	{
		unsigned long input_clk = ndata->new_rate;
		unsigned long fscl = id->i2c_clk;
		unsigned int div_a, div_b;
		int ret;

		ret = cdns_i2c_calc_divs(&fscl, input_clk, &div_a, &div_b);
		if (ret) {
			dev_warn(id->adap.dev.parent,
					"clock rate change rejected\n");
			return NOTIFY_STOP;
		}

		/* scale up */
		if (ndata->new_rate > ndata->old_rate)
			cdns_i2c_setclk(ndata->new_rate, id);

		return NOTIFY_OK;
	}
	case POST_RATE_CHANGE:
		id->input_clk = ndata->new_rate;
		/* scale down */
		if (ndata->new_rate < ndata->old_rate)
			cdns_i2c_setclk(ndata->new_rate, id);
		return NOTIFY_OK;
	case ABORT_RATE_CHANGE:
		/* scale up */
		if (ndata->new_rate > ndata->old_rate)
			cdns_i2c_setclk(ndata->old_rate, id);
		return NOTIFY_OK;
	default:
		return NOTIFY_DONE;
	}
}

/**
 * cdns_i2c_runtime_suspend -  Runtime suspend method for the driver
 * @dev:	Address of the platform_device structure
 *
 * Put the driver into low power mode.
 *
 * Return: 0 always
 */
static int __maybe_unused cdns_i2c_runtime_suspend(struct device *dev)
{
	struct cdns_i2c *xi2c = dev_get_drvdata(dev);

	clk_disable(xi2c->clk);

	return 0;
}

/**
 * cdns_i2c_init -  Controller initialisation
 * @id:		Device private data structure
 *
 * Initialise the i2c controller.
 *
 */
static void cdns_i2c_init(struct cdns_i2c *id)
{
	cdns_i2c_writereg(id->ctrl_reg, CDNS_I2C_CR_OFFSET);
	/*
	 * Cadence I2C controller has a bug wherein it generates
	 * invalid read transaction after HW timeout in master receiver mode.
	 * HW timeout is not used by this driver and the interrupt is disabled.
	 * But the feature itself cannot be disabled. Hence maximum value
	 * is written to this register to reduce the chances of error.
	 */
	cdns_i2c_writereg(CDNS_I2C_TIMEOUT_MAX, CDNS_I2C_TIME_OUT_OFFSET);
}

/**
 * cdns_i2c_runtime_resume - Runtime resume
 * @dev:	Address of the platform_device structure
 *
 * Runtime resume callback.
 *
 * Return: 0 on success and error value on error
 */
static int __maybe_unused cdns_i2c_runtime_resume(struct device *dev)
{
	struct cdns_i2c *xi2c = dev_get_drvdata(dev);
	int ret;

	ret = clk_enable(xi2c->clk);
	if (ret) {
		dev_err(dev, "Cannot enable clock.\n");
		return ret;
	}
	cdns_i2c_init(xi2c);

	return 0;
}

/**
 * cdns_i2c_prepare_recovery - Withhold recovery state
 * @adapter:    Pointer to i2c adapter
 *
 * This function is called to prepare for recovery.
 * It changes the state of pins from SCL/SDA to GPIO.
 */
static void cdns_i2c_prepare_recovery(struct i2c_adapter *adapter)
{
	struct cdns_i2c *p_cdns_i2c;

	p_cdns_i2c = container_of(adapter, struct cdns_i2c, adap);

	/* Setting pin state as gpio */
	pinctrl_select_state(p_cdns_i2c->pinctrl,
<<<<<<< HEAD
			p_cdns_i2c->pinctrl_pins_gpio);
=======
			     p_cdns_i2c->pinctrl_pins_gpio);
>>>>>>> e0d688d4
}

/**
 * cdns_i2c_unprepare_recovery - Release recovery state
 * @adapter:    Pointer to i2c adapter
 *
 * This function is called on exiting recovery. It reverts
 * the state of pins from GPIO to SCL/SDA.
 */
static void cdns_i2c_unprepare_recovery(struct i2c_adapter *adapter)
{
	struct cdns_i2c *p_cdns_i2c;

	p_cdns_i2c = container_of(adapter, struct cdns_i2c, adap);

	/* Setting pin state to default(i2c) */
	pinctrl_select_state(p_cdns_i2c->pinctrl,
<<<<<<< HEAD
			p_cdns_i2c->pinctrl_pins_default);
=======
			     p_cdns_i2c->pinctrl_pins_default);
>>>>>>> e0d688d4
}

/**
 * cdns_i2c_init_recovery_info  - Initialize I2C bus recovery
 * @pid:        Pointer to cdns i2c structure
 * @pdev:       Handle to the platform device structure
 *
 * This function does required initialization for i2c bus
 * recovery. It registers three functions for prepare,
 * recover and unprepare
 *
 * Return: 0 on Success, negative error otherwise.
 */
static int cdns_i2c_init_recovery_info(struct cdns_i2c *pid,
		struct platform_device *pdev)
{
	struct i2c_bus_recovery_info *rinfo = &pid->rinfo;

	pid->pinctrl_pins_default = pinctrl_lookup_state(pid->pinctrl,
			PINCTRL_STATE_DEFAULT);
	pid->pinctrl_pins_gpio = pinctrl_lookup_state(pid->pinctrl, "gpio");

	/* Fetches GPIO pins */
	rinfo->sda_gpiod = devm_gpiod_get(&pdev->dev, "sda-gpios", 0);
	rinfo->scl_gpiod = devm_gpiod_get(&pdev->dev, "scl-gpios", 0);

	/* if GPIO driver isn't ready yet, deffer probe */
	if (PTR_ERR(rinfo->sda_gpiod) == -EPROBE_DEFER ||
	    PTR_ERR(rinfo->scl_gpiod) == -EPROBE_DEFER)
		return -EPROBE_DEFER;

	/* Validates fetched information */
	if (IS_ERR(rinfo->sda_gpiod) ||
	    IS_ERR(rinfo->scl_gpiod) ||
			IS_ERR(pid->pinctrl_pins_default) ||
			IS_ERR(pid->pinctrl_pins_gpio)) {
		dev_dbg(&pdev->dev, "recovery information incomplete\n");
		return 0;
	}

	rinfo->prepare_recovery     = cdns_i2c_prepare_recovery;
	rinfo->unprepare_recovery   = cdns_i2c_unprepare_recovery;
	rinfo->recover_bus          = i2c_generic_scl_recovery;
	pid->adap.bus_recovery_info = rinfo;

	return 0;
}

static const struct dev_pm_ops cdns_i2c_dev_pm_ops = {
	SET_RUNTIME_PM_OPS(cdns_i2c_runtime_suspend,
			   cdns_i2c_runtime_resume, NULL)
};

static const struct cdns_platform_data r1p10_i2c_def = {
	.quirks = CDNS_I2C_BROKEN_HOLD_BIT,
};

static const struct of_device_id cdns_i2c_of_match[] = {
	{ .compatible = "cdns,i2c-r1p10", .data = &r1p10_i2c_def },
	{ .compatible = "cdns,i2c-r1p14",},
	{ /* end of table */ }
};
MODULE_DEVICE_TABLE(of, cdns_i2c_of_match);

/**
 * cdns_i2c_probe - Platform registration call
 * @pdev:	Handle to the platform device structure
 *
 * This function does all the memory allocation and registration for the i2c
 * device. User can modify the address mode to 10 bit address mode using the
 * ioctl call with option I2C_TENBIT.
 *
 * Return: 0 on success, negative error otherwise
 */
static int cdns_i2c_probe(struct platform_device *pdev)
{
	struct resource *r_mem;
	struct cdns_i2c *id;
	int ret;
	const struct of_device_id *match;

	id = devm_kzalloc(&pdev->dev, sizeof(*id), GFP_KERNEL);
	if (!id)
		return -ENOMEM;

	id->dev = &pdev->dev;
	platform_set_drvdata(pdev, id);

	match = of_match_node(cdns_i2c_of_match, pdev->dev.of_node);
	if (match && match->data) {
		const struct cdns_platform_data *data = match->data;
		id->quirks = data->quirks;
	}

	id->pinctrl = devm_pinctrl_get(&pdev->dev);
	if (!IS_ERR(id->pinctrl)) {
		ret = cdns_i2c_init_recovery_info(id, pdev);
		if (ret)
			return ret;
	}

	r_mem = platform_get_resource(pdev, IORESOURCE_MEM, 0);
	id->membase = devm_ioremap_resource(&pdev->dev, r_mem);
	if (IS_ERR(id->membase))
		return PTR_ERR(id->membase);

	id->irq = platform_get_irq(pdev, 0);

	id->adap.owner = THIS_MODULE;
	id->adap.dev.of_node = pdev->dev.of_node;
	id->adap.algo = &cdns_i2c_algo;
	id->adap.timeout = CDNS_I2C_TIMEOUT;
	id->adap.retries = 3;		/* Default retry value. */
	id->adap.algo_data = id;
	id->adap.dev.parent = &pdev->dev;
	init_completion(&id->xfer_done);
	snprintf(id->adap.name, sizeof(id->adap.name),
		 "Cadence I2C at %08lx", (unsigned long)r_mem->start);

	id->clk = devm_clk_get(&pdev->dev, NULL);
	if (IS_ERR(id->clk)) {
		if (PTR_ERR(id->clk) != -EPROBE_DEFER)
			dev_err(&pdev->dev, "input clock not found.\n");
		return PTR_ERR(id->clk);
	}
	ret = clk_prepare_enable(id->clk);
	if (ret)
		dev_err(&pdev->dev, "Unable to enable clock.\n");

	pm_runtime_set_autosuspend_delay(id->dev, CNDS_I2C_PM_TIMEOUT);
	pm_runtime_use_autosuspend(id->dev);
	pm_runtime_set_active(id->dev);
	pm_runtime_enable(id->dev);

	id->clk_rate_change_nb.notifier_call = cdns_i2c_clk_notifier_cb;
	if (clk_notifier_register(id->clk, &id->clk_rate_change_nb))
		dev_warn(&pdev->dev, "Unable to register clock notifier.\n");
	id->input_clk = clk_get_rate(id->clk);

	ret = of_property_read_u32(pdev->dev.of_node, "clock-frequency",
			&id->i2c_clk);
	if (ret || (id->i2c_clk > CDNS_I2C_SPEED_MAX))
		id->i2c_clk = CDNS_I2C_SPEED_DEFAULT;

<<<<<<< HEAD
#if IS_ENABLED(CONFIG_I2C_SLAVE)
	/* Set initial mode to master */
	id->dev_mode = CDNS_I2C_MODE_MASTER;
	id->slave_state = CDNS_I2C_SLAVE_STATE_IDLE;
#endif
=======
>>>>>>> e0d688d4
	id->ctrl_reg = CDNS_I2C_CR_ACK_EN | CDNS_I2C_CR_NEA | CDNS_I2C_CR_MS;

	ret = cdns_i2c_setclk(id->input_clk, id);
	if (ret) {
		dev_err(&pdev->dev, "invalid SCL clock: %u Hz\n", id->i2c_clk);
		ret = -EINVAL;
		goto err_clk_dis;
	}

	ret = devm_request_irq(&pdev->dev, id->irq, cdns_i2c_isr, 0,
				 DRIVER_NAME, id);
	if (ret) {
		dev_err(&pdev->dev, "cannot get irq %d\n", id->irq);
		goto err_clk_dis;
	}
<<<<<<< HEAD

=======
>>>>>>> e0d688d4
	cdns_i2c_init(id);

	ret = i2c_add_adapter(&id->adap);
	if (ret < 0)
		goto err_clk_dis;

	dev_info(&pdev->dev, "%u kHz mmio %08lx irq %d\n",
		 id->i2c_clk / 1000, (unsigned long)r_mem->start, id->irq);

	return 0;

err_clk_dis:
	clk_disable_unprepare(id->clk);
	pm_runtime_disable(&pdev->dev);
	pm_runtime_set_suspended(&pdev->dev);
	return ret;
}

/**
 * cdns_i2c_remove - Unregister the device after releasing the resources
 * @pdev:	Handle to the platform device structure
 *
 * This function frees all the resources allocated to the device.
 *
 * Return: 0 always
 */
static int cdns_i2c_remove(struct platform_device *pdev)
{
	struct cdns_i2c *id = platform_get_drvdata(pdev);

	pm_runtime_disable(&pdev->dev);
	pm_runtime_set_suspended(&pdev->dev);
	pm_runtime_dont_use_autosuspend(&pdev->dev);

	i2c_del_adapter(&id->adap);
	clk_notifier_unregister(id->clk, &id->clk_rate_change_nb);
	clk_disable_unprepare(id->clk);

	return 0;
}

static struct platform_driver cdns_i2c_drv = {
	.driver = {
		.name  = DRIVER_NAME,
		.of_match_table = cdns_i2c_of_match,
		.pm = &cdns_i2c_dev_pm_ops,
	},
	.probe  = cdns_i2c_probe,
	.remove = cdns_i2c_remove,
};

module_platform_driver(cdns_i2c_drv);

MODULE_AUTHOR("Xilinx Inc.");
MODULE_DESCRIPTION("Cadence I2C bus driver");
MODULE_LICENSE("GPL");<|MERGE_RESOLUTION|>--- conflicted
+++ resolved
@@ -14,11 +14,7 @@
 #include <linux/module.h>
 #include <linux/platform_device.h>
 #include <linux/of.h>
-<<<<<<< HEAD
-#include <linux/gpio/consumer.h>
-=======
 #include <linux/of_gpio.h>
->>>>>>> e0d688d4
 #include <linux/pm_runtime.h>
 #include <linux/pinctrl/consumer.h>
 
@@ -50,11 +46,6 @@
 #define CDNS_I2C_CR_DIVB_SHIFT		8
 #define CDNS_I2C_CR_DIVB_MASK		(0x3f << CDNS_I2C_CR_DIVB_SHIFT)
 
-#define CDNS_I2C_CR_SLAVE_EN_MASK	(CDNS_I2C_CR_CLR_FIFO | \
-					 CDNS_I2C_CR_NEA | \
-					 CDNS_I2C_CR_ACK_EN | \
-					 CDNS_I2C_CR_MS)
-
 /* Status Register Bit mask definitions */
 #define CDNS_I2C_SR_BA		BIT(8)
 #define CDNS_I2C_SR_TXDV	BIT(6)
@@ -146,21 +137,12 @@
 /**
  * enum cdns_i2c_mode - I2C Controller current operating mode
  *
-<<<<<<< HEAD
- * @CDNS_I2C_MODE_SLAVE:       I2C controller operating in slave mode
- * @CDNS_I2C_MODE_MASTER:      I2C Controller operating in master mode
- */
-enum cdns_i2c_mode {
-	CDNS_I2C_MODE_SLAVE,
-	CDNS_I2C_MODE_MASTER,
-=======
  * @CDNS_I2C_MODE_MASTER:      I2C Controller operating in master mode
  * @CDNS_I2C_MODE_SLAVE:       I2C controller operating in slave mode
  */
 enum cdns_i2c_mode {
 	CDNS_I2C_MODE_MASTER,
 	CDNS_I2C_MODE_SLAVE,
->>>>>>> e0d688d4
 };
 
 /**
@@ -204,10 +186,6 @@
  * @pinctrl_pins_default: Default pin control state.
  * @pinctrl_pins_gpio:	GPIO pin control state.
  * @slave:		Registered slave instance.
-<<<<<<< HEAD
- * @dev_mode:		I2C operating role(master/slave).
-=======
->>>>>>> e0d688d4
  * @slave_state:	I2C Slave state(idle/read/write).
  */
 struct cdns_i2c {
@@ -236,10 +214,6 @@
 	struct pinctrl_state *pinctrl_pins_gpio;
 #if IS_ENABLED(CONFIG_I2C_SLAVE)
 	struct i2c_client *slave;
-<<<<<<< HEAD
-	enum cdns_i2c_mode dev_mode;
-=======
->>>>>>> e0d688d4
 	enum cdns_i2c_slave_state slave_state;
 #endif
 };
@@ -273,40 +247,6 @@
 #if IS_ENABLED(CONFIG_I2C_SLAVE)
 static void cdns_i2c_set_mode(enum cdns_i2c_mode mode, struct cdns_i2c *id)
 {
-<<<<<<< HEAD
-	u32 reg;
-
-	/* Disable all interrupts */
-	cdns_i2c_writereg(CDNS_I2C_IXR_ALL_INTR_MASK, CDNS_I2C_IDR_OFFSET);
-
-	/* Clear FIFO and transfer size */
-	cdns_i2c_writereg(CDNS_I2C_CR_CLR_FIFO, CDNS_I2C_CR_OFFSET);
-
-	/* Update device mode and state */
-	id->dev_mode = mode;
-	id->slave_state = CDNS_I2C_SLAVE_STATE_IDLE;
-
-	switch (mode) {
-	case CDNS_I2C_MODE_MASTER:
-		/* Enable i2c master */
-		cdns_i2c_writereg(id->ctrl_reg, CDNS_I2C_CR_OFFSET);
-		break;
-	case CDNS_I2C_MODE_SLAVE:
-		/* Enable i2c slave */
-		reg = cdns_i2c_readreg(CDNS_I2C_CR_OFFSET);
-		reg &= ~CDNS_I2C_CR_SLAVE_EN_MASK;
-		cdns_i2c_writereg(reg, CDNS_I2C_CR_OFFSET);
-
-		/* Setting slave address */
-		cdns_i2c_writereg(id->slave->addr & CDNS_I2C_ADDR_MASK,
-				  CDNS_I2C_ADDR_OFFSET);
-
-		/* Enable slave send/receive interrupts */
-		cdns_i2c_writereg(CDNS_I2C_IXR_SLAVE_INTR_MASK,
-				  CDNS_I2C_IER_OFFSET);
-		break;
-	}
-=======
 	/* Disable all interrupts */
 	cdns_i2c_writereg(CDNS_I2C_IXR_ALL_INTR_MASK, CDNS_I2C_IDR_OFFSET);
 
@@ -329,7 +269,6 @@
 
 	/* Enable slave send/receive interrupts */
 	cdns_i2c_writereg(CDNS_I2C_IXR_SLAVE_INTR_MASK, CDNS_I2C_IER_OFFSET);
->>>>>>> e0d688d4
 }
 
 static void cdns_i2c_slave_rcv_data(struct cdns_i2c *id)
@@ -624,32 +563,12 @@
 #if IS_ENABLED(CONFIG_I2C_SLAVE)
 	struct cdns_i2c *id = ptr;
 
-<<<<<<< HEAD
-	switch (id->dev_mode) {
-	case CDNS_I2C_MODE_SLAVE:
-		dev_dbg(&id->adap.dev, "slave interrupt\n");
-		cdns_i2c_slave_isr(ptr);
-		break;
-	case CDNS_I2C_MODE_MASTER:
-		dev_dbg(&id->adap.dev, "master interrupt\n");
-		cdns_i2c_master_isr(ptr);
-		break;
-	default:
-		dev_dbg(&id->adap.dev, "undefined interrupt\n");
-		break;
-	}
-#else
-	cdns_i2c_master_isr(ptr);
-#endif
-	return IRQ_HANDLED;
-=======
 	if (!(id->ctrl_reg & CDNS_I2C_CR_MS)) {
 		dev_dbg(&id->adap.dev, "slave interrupt\n");
 		return cdns_i2c_slave_isr(ptr);
 	}
 #endif
 	return cdns_i2c_master_isr(ptr);
->>>>>>> e0d688d4
 }
 
 /**
@@ -704,10 +623,6 @@
 	}
 
 	/* Set the slave address in address register - triggers operation */
-<<<<<<< HEAD
-	cdns_i2c_writereg(CDNS_I2C_ENABLED_INTR_MASK, CDNS_I2C_IER_OFFSET);
-=======
->>>>>>> e0d688d4
 	local_irq_save(flags);
 	cdns_i2c_writereg(id->p_msg->addr & CDNS_I2C_ADDR_MASK,
 						CDNS_I2C_ADDR_OFFSET);
@@ -717,10 +632,7 @@
 		(id->recv_count <= CDNS_I2C_FIFO_DEPTH))
 			cdns_i2c_clear_bus_hold(id);
 	local_irq_restore(flags);
-<<<<<<< HEAD
-=======
 	cdns_i2c_writereg(CDNS_I2C_ENABLED_INTR_MASK, CDNS_I2C_IER_OFFSET);
->>>>>>> e0d688d4
 }
 
 /**
@@ -783,43 +695,10 @@
 	if (!id->bus_hold_flag && !id->send_count)
 		cdns_i2c_clear_bus_hold(id);
 	/* Set the slave address in address register - triggers operation. */
-	cdns_i2c_writereg(CDNS_I2C_ENABLED_INTR_MASK, CDNS_I2C_IER_OFFSET);
 	cdns_i2c_writereg(id->p_msg->addr & CDNS_I2C_ADDR_MASK,
 						CDNS_I2C_ADDR_OFFSET);
-}
-
-/**
- * cdns_i2c_slvmon - Handling Slav monitor mode feature
- * @id:		pointer to the i2c device
- */
-static void cdns_i2c_slvmon(struct cdns_i2c *id)
-{
-	unsigned int ctrl_reg;
-	unsigned int isr_status;
-
-	id->p_recv_buf = NULL;
-	id->p_send_buf = id->p_msg->buf;
-	id->send_count = id->p_msg->len;
-
-	/* Clear the interrupts in interrupt status register. */
-	isr_status = cdns_i2c_readreg(CDNS_I2C_ISR_OFFSET);
-	cdns_i2c_writereg(isr_status, CDNS_I2C_ISR_OFFSET);
-
-	/* Enable slvmon control reg */
-	ctrl_reg = cdns_i2c_readreg(CDNS_I2C_CR_OFFSET);
-	ctrl_reg |=  CDNS_I2C_CR_MS | CDNS_I2C_CR_NEA | CDNS_I2C_CR_SLVMON
-			| CDNS_I2C_CR_CLR_FIFO;
-	ctrl_reg &= ~(CDNS_I2C_CR_RW);
-	cdns_i2c_writereg(ctrl_reg, CDNS_I2C_CR_OFFSET);
-
-	/* Initialize slvmon reg */
-	cdns_i2c_writereg(0xF, CDNS_I2C_SLV_PAUSE_OFFSET);
-
-	/* Set the slave address to start the slave address transmission */
-	cdns_i2c_writereg(id->p_msg->addr, CDNS_I2C_ADDR_OFFSET);
-
-	/* Setup slvmon interrupt flag */
-	cdns_i2c_writereg(CDNS_I2C_IXR_SLV_RDY, CDNS_I2C_IER_OFFSET);
+
+	cdns_i2c_writereg(CDNS_I2C_ENABLED_INTR_MASK, CDNS_I2C_IER_OFFSET);
 }
 
 /**
@@ -952,31 +831,11 @@
 	u32 reg;
 	struct cdns_i2c *id = adap->algo_data;
 	bool hold_quirk;
-#if IS_ENABLED(CONFIG_I2C_SLAVE)
-	bool change_role = false;
-#endif
 
 	ret = pm_runtime_get_sync(id->dev);
 	if (ret < 0)
 		return ret;
 
-<<<<<<< HEAD
-#if IS_ENABLED(CONFIG_I2C_SLAVE)
-	/* Check i2c operating mode and switch if possible */
-	if (id->dev_mode == CDNS_I2C_MODE_SLAVE) {
-		if (id->slave_state != CDNS_I2C_SLAVE_STATE_IDLE)
-			return -EAGAIN;
-
-		/* Set mode to master */
-		cdns_i2c_set_mode(CDNS_I2C_MODE_MASTER, id);
-
-		/* Mark flag to change role once xfer is completed */
-		change_role = true;
-	}
-#endif
-
-=======
->>>>>>> e0d688d4
 	/* Check if the bus is free */
 	if (msgs->len)
 		if (cdns_i2c_readreg(CDNS_I2C_SR_OFFSET) & CDNS_I2C_SR_BA) {
@@ -1037,15 +896,6 @@
 
 	ret = num;
 
-<<<<<<< HEAD
-#if IS_ENABLED(CONFIG_I2C_SLAVE)
-	/* Switch i2c mode to slave */
-	if (change_role)
-		cdns_i2c_set_mode(CDNS_I2C_MODE_SLAVE, id);
-#endif
-
-=======
->>>>>>> e0d688d4
 out:
 	pm_runtime_mark_last_busy(id->dev);
 	pm_runtime_put_autosuspend(id->dev);
@@ -1107,10 +957,6 @@
 
 	/* Enable I2C master */
 	cdns_i2c_set_mode(CDNS_I2C_MODE_MASTER, id);
-<<<<<<< HEAD
-
-=======
->>>>>>> e0d688d4
 	pm_runtime_put(id->dev);
 
 	return 0;
@@ -1358,11 +1204,7 @@
 
 	/* Setting pin state as gpio */
 	pinctrl_select_state(p_cdns_i2c->pinctrl,
-<<<<<<< HEAD
-			p_cdns_i2c->pinctrl_pins_gpio);
-=======
 			     p_cdns_i2c->pinctrl_pins_gpio);
->>>>>>> e0d688d4
 }
 
 /**
@@ -1380,11 +1222,7 @@
 
 	/* Setting pin state to default(i2c) */
 	pinctrl_select_state(p_cdns_i2c->pinctrl,
-<<<<<<< HEAD
-			p_cdns_i2c->pinctrl_pins_default);
-=======
 			     p_cdns_i2c->pinctrl_pins_default);
->>>>>>> e0d688d4
 }
 
 /**
@@ -1529,14 +1367,6 @@
 	if (ret || (id->i2c_clk > CDNS_I2C_SPEED_MAX))
 		id->i2c_clk = CDNS_I2C_SPEED_DEFAULT;
 
-<<<<<<< HEAD
-#if IS_ENABLED(CONFIG_I2C_SLAVE)
-	/* Set initial mode to master */
-	id->dev_mode = CDNS_I2C_MODE_MASTER;
-	id->slave_state = CDNS_I2C_SLAVE_STATE_IDLE;
-#endif
-=======
->>>>>>> e0d688d4
 	id->ctrl_reg = CDNS_I2C_CR_ACK_EN | CDNS_I2C_CR_NEA | CDNS_I2C_CR_MS;
 
 	ret = cdns_i2c_setclk(id->input_clk, id);
@@ -1552,10 +1382,6 @@
 		dev_err(&pdev->dev, "cannot get irq %d\n", id->irq);
 		goto err_clk_dis;
 	}
-<<<<<<< HEAD
-
-=======
->>>>>>> e0d688d4
 	cdns_i2c_init(id);
 
 	ret = i2c_add_adapter(&id->adap);
