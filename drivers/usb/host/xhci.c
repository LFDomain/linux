// SPDX-License-Identifier: GPL-2.0
/*
 * xHCI host controller driver
 *
 * Copyright (C) 2008 Intel Corp.
 *
 * Author: Sarah Sharp
 * Some code borrowed from the Linux EHCI driver.
 */

#include <linux/pci.h>
#include <linux/iopoll.h>
#include <linux/irq.h>
#include <linux/log2.h>
#include <linux/module.h>
#include <linux/moduleparam.h>
#include <linux/slab.h>
#include <linux/dmi.h>
#include <linux/dma-mapping.h>

#include "xhci.h"
#include "xhci-trace.h"
#include "xhci-mtk.h"
#include "xhci-debugfs.h"
#include "xhci-dbgcap.h"

#define DRIVER_AUTHOR "Sarah Sharp"
#define DRIVER_DESC "'eXtensible' Host Controller (xHC) Driver"

#define	PORT_WAKE_BITS	(PORT_WKOC_E | PORT_WKDISC_E | PORT_WKCONN_E)

/* Some 0.95 hardware can't handle the chain bit on a Link TRB being cleared */
static int link_quirk;
module_param(link_quirk, int, S_IRUGO | S_IWUSR);
MODULE_PARM_DESC(link_quirk, "Don't clear the chain bit on a link TRB");

static unsigned long long quirks;
module_param(quirks, ullong, S_IRUGO);
MODULE_PARM_DESC(quirks, "Bit flags for quirks to be enabled as default");

static bool td_on_ring(struct xhci_td *td, struct xhci_ring *ring)
{
	struct xhci_segment *seg = ring->first_seg;

	if (!td || !td->start_seg)
		return false;
	do {
		if (seg == td->start_seg)
			return true;
		seg = seg->next;
	} while (seg && seg != ring->first_seg);

	return false;
}

/*
 * xhci_handshake - spin reading hc until handshake completes or fails
 * @ptr: address of hc register to be read
 * @mask: bits to look at in result of read
 * @done: value of those bits when handshake succeeds
 * @usec: timeout in microseconds
 *
 * Returns negative errno, or zero on success
 *
 * Success happens when the "mask" bits have the specified value (hardware
 * handshake done).  There are two failure modes:  "usec" have passed (major
 * hardware flakeout), or the register reads as all-ones (hardware removed).
 */
int xhci_handshake(void __iomem *ptr, u32 mask, u32 done, int usec)
{
	u32	result;
	int	ret;

	ret = readl_poll_timeout_atomic(ptr, result,
					(result & mask) == done ||
					result == U32_MAX,
					1, usec);
	if (result == U32_MAX)		/* card removed */
		return -ENODEV;

	return ret;
}

/*
 * Disable interrupts and begin the xHCI halting process.
 */
void xhci_quiesce(struct xhci_hcd *xhci)
{
	u32 halted;
	u32 cmd;
	u32 mask;

	mask = ~(XHCI_IRQS);
	halted = readl(&xhci->op_regs->status) & STS_HALT;
	if (!halted)
		mask &= ~CMD_RUN;

	cmd = readl(&xhci->op_regs->command);
	cmd &= mask;
	writel(cmd, &xhci->op_regs->command);
}

/*
 * Force HC into halt state.
 *
 * Disable any IRQs and clear the run/stop bit.
 * HC will complete any current and actively pipelined transactions, and
 * should halt within 16 ms of the run/stop bit being cleared.
 * Read HC Halted bit in the status register to see when the HC is finished.
 */
int xhci_halt(struct xhci_hcd *xhci)
{
	int ret;
	xhci_dbg_trace(xhci, trace_xhci_dbg_init, "// Halt the HC");
	xhci_quiesce(xhci);

	ret = xhci_handshake(&xhci->op_regs->status,
			STS_HALT, STS_HALT, XHCI_MAX_HALT_USEC);
	if (ret) {
		xhci_warn(xhci, "Host halt failed, %d\n", ret);
		return ret;
	}
	xhci->xhc_state |= XHCI_STATE_HALTED;
	xhci->cmd_ring_state = CMD_RING_STATE_STOPPED;
	return ret;
}

/*
 * Set the run bit and wait for the host to be running.
 */
int xhci_start(struct xhci_hcd *xhci)
{
	u32 temp;
	int ret;

	temp = readl(&xhci->op_regs->command);
	temp |= (CMD_RUN);
	xhci_dbg_trace(xhci, trace_xhci_dbg_init, "// Turn on HC, cmd = 0x%x.",
			temp);
	writel(temp, &xhci->op_regs->command);

	/*
	 * Wait for the HCHalted Status bit to be 0 to indicate the host is
	 * running.
	 */
	ret = xhci_handshake(&xhci->op_regs->status,
			STS_HALT, 0, XHCI_MAX_HALT_USEC);
	if (ret == -ETIMEDOUT)
		xhci_err(xhci, "Host took too long to start, "
				"waited %u microseconds.\n",
				XHCI_MAX_HALT_USEC);
	if (!ret)
		/* clear state flags. Including dying, halted or removing */
		xhci->xhc_state = 0;

	return ret;
}

/*
 * Reset a halted HC.
 *
 * This resets pipelines, timers, counters, state machines, etc.
 * Transactions will be terminated immediately, and operational registers
 * will be set to their defaults.
 */
int xhci_reset(struct xhci_hcd *xhci)
{
	u32 command;
	u32 state;
	int ret;

	state = readl(&xhci->op_regs->status);

	if (state == ~(u32)0) {
		xhci_warn(xhci, "Host not accessible, reset failed.\n");
		return -ENODEV;
	}

	if ((state & STS_HALT) == 0) {
		xhci_warn(xhci, "Host controller not halted, aborting reset.\n");
		return 0;
	}

	xhci_dbg_trace(xhci, trace_xhci_dbg_init, "// Reset the HC");
	command = readl(&xhci->op_regs->command);
#ifdef CONFIG_USB_DWC3_OTG
	command |= CMD_LRESET;
#else
	command |= CMD_RESET;
#endif
	writel(command, &xhci->op_regs->command);

	/* Existing Intel xHCI controllers require a delay of 1 mS,
	 * after setting the CMD_RESET bit, and before accessing any
	 * HC registers. This allows the HC to complete the
	 * reset operation and be ready for HC register access.
	 * Without this delay, the subsequent HC register access,
	 * may result in a system hang very rarely.
	 */
	if (xhci->quirks & XHCI_INTEL_HOST)
		udelay(1000);

	ret = xhci_handshake(&xhci->op_regs->command,
#ifdef CONFIG_USB_DWC3_OTG
			CMD_LRESET,
#else
			CMD_RESET,
#endif
			0, 10 * 1000 * 1000);
	if (ret)
		return ret;

	if (xhci->quirks & XHCI_ASMEDIA_MODIFY_FLOWCONTROL)
		usb_asmedia_modifyflowcontrol(to_pci_dev(xhci_to_hcd(xhci)->self.controller));

	xhci_dbg_trace(xhci, trace_xhci_dbg_init,
			 "Wait for controller to be ready for doorbell rings");
	/*
	 * xHCI cannot write to any doorbells or operational registers other
	 * than status until the "Controller Not Ready" flag is cleared.
	 */
	ret = xhci_handshake(&xhci->op_regs->status,
			STS_CNR, 0, 10 * 1000 * 1000);

	xhci->usb2_rhub.bus_state.port_c_suspend = 0;
	xhci->usb2_rhub.bus_state.suspended_ports = 0;
	xhci->usb2_rhub.bus_state.resuming_ports = 0;
	xhci->usb3_rhub.bus_state.port_c_suspend = 0;
	xhci->usb3_rhub.bus_state.suspended_ports = 0;
	xhci->usb3_rhub.bus_state.resuming_ports = 0;

	return ret;
}

static void xhci_zero_64b_regs(struct xhci_hcd *xhci)
{
	struct device *dev = xhci_to_hcd(xhci)->self.sysdev;
	int err, i;
	u64 val;

	/*
	 * Some Renesas controllers get into a weird state if they are
	 * reset while programmed with 64bit addresses (they will preserve
	 * the top half of the address in internal, non visible
	 * registers). You end up with half the address coming from the
	 * kernel, and the other half coming from the firmware. Also,
	 * changing the programming leads to extra accesses even if the
	 * controller is supposed to be halted. The controller ends up with
	 * a fatal fault, and is then ripe for being properly reset.
	 *
	 * Special care is taken to only apply this if the device is behind
	 * an iommu. Doing anything when there is no iommu is definitely
	 * unsafe...
	 */
	if (!(xhci->quirks & XHCI_ZERO_64B_REGS) || !device_iommu_mapped(dev))
		return;

	xhci_info(xhci, "Zeroing 64bit base registers, expecting fault\n");

	/* Clear HSEIE so that faults do not get signaled */
	val = readl(&xhci->op_regs->command);
	val &= ~CMD_HSEIE;
	writel(val, &xhci->op_regs->command);

	/* Clear HSE (aka FATAL) */
	val = readl(&xhci->op_regs->status);
	val |= STS_FATAL;
	writel(val, &xhci->op_regs->status);

	/* Now zero the registers, and brace for impact */
	val = xhci_read_64(xhci, &xhci->op_regs->dcbaa_ptr);
	if (upper_32_bits(val))
		xhci_write_64(xhci, 0, &xhci->op_regs->dcbaa_ptr);
	val = xhci_read_64(xhci, &xhci->op_regs->cmd_ring);
	if (upper_32_bits(val))
		xhci_write_64(xhci, 0, &xhci->op_regs->cmd_ring);

	for (i = 0; i < HCS_MAX_INTRS(xhci->hcs_params1); i++) {
		struct xhci_intr_reg __iomem *ir;

		ir = &xhci->run_regs->ir_set[i];
		val = xhci_read_64(xhci, &ir->erst_base);
		if (upper_32_bits(val))
			xhci_write_64(xhci, 0, &ir->erst_base);
		val= xhci_read_64(xhci, &ir->erst_dequeue);
		if (upper_32_bits(val))
			xhci_write_64(xhci, 0, &ir->erst_dequeue);
	}

	/* Wait for the fault to appear. It will be cleared on reset */
	err = xhci_handshake(&xhci->op_regs->status,
			     STS_FATAL, STS_FATAL,
			     XHCI_MAX_HALT_USEC);
	if (!err)
		xhci_info(xhci, "Fault detected\n");
}

#ifdef CONFIG_USB_PCI
/*
 * Set up MSI
 */
static int xhci_setup_msi(struct xhci_hcd *xhci)
{
	int ret;
	/*
	 * TODO:Check with MSI Soc for sysdev
	 */
	struct pci_dev  *pdev = to_pci_dev(xhci_to_hcd(xhci)->self.controller);

	ret = pci_alloc_irq_vectors(pdev, 1, 1, PCI_IRQ_MSI);
	if (ret < 0) {
		xhci_dbg_trace(xhci, trace_xhci_dbg_init,
				"failed to allocate MSI entry");
		return ret;
	}

	ret = request_irq(pdev->irq, xhci_msi_irq,
				0, "xhci_hcd", xhci_to_hcd(xhci));
	if (ret) {
		xhci_dbg_trace(xhci, trace_xhci_dbg_init,
				"disable MSI interrupt");
		pci_free_irq_vectors(pdev);
	}

	return ret;
}

/*
 * Set up MSI-X
 */
static int xhci_setup_msix(struct xhci_hcd *xhci)
{
	int i, ret = 0;
	struct usb_hcd *hcd = xhci_to_hcd(xhci);
	struct pci_dev *pdev = to_pci_dev(hcd->self.controller);

	/*
	 * calculate number of msi-x vectors supported.
	 * - HCS_MAX_INTRS: the max number of interrupts the host can handle,
	 *   with max number of interrupters based on the xhci HCSPARAMS1.
	 * - num_online_cpus: maximum msi-x vectors per CPUs core.
	 *   Add additional 1 vector to ensure always available interrupt.
	 */
	xhci->msix_count = min(num_online_cpus() + 1,
				HCS_MAX_INTRS(xhci->hcs_params1));

	ret = pci_alloc_irq_vectors(pdev, xhci->msix_count, xhci->msix_count,
			PCI_IRQ_MSIX);
	if (ret < 0) {
		xhci_dbg_trace(xhci, trace_xhci_dbg_init,
				"Failed to enable MSI-X");
		return ret;
	}

	for (i = 0; i < xhci->msix_count; i++) {
		ret = request_irq(pci_irq_vector(pdev, i), xhci_msi_irq, 0,
				"xhci_hcd", xhci_to_hcd(xhci));
		if (ret)
			goto disable_msix;
	}

	hcd->msix_enabled = 1;
	return ret;

disable_msix:
	xhci_dbg_trace(xhci, trace_xhci_dbg_init, "disable MSI-X interrupt");
	while (--i >= 0)
		free_irq(pci_irq_vector(pdev, i), xhci_to_hcd(xhci));
	pci_free_irq_vectors(pdev);
	return ret;
}

/* Free any IRQs and disable MSI-X */
static void xhci_cleanup_msix(struct xhci_hcd *xhci)
{
	struct usb_hcd *hcd = xhci_to_hcd(xhci);
	struct pci_dev *pdev = to_pci_dev(hcd->self.controller);

	if (xhci->quirks & XHCI_PLAT)
		return;

	/* return if using legacy interrupt */
	if (hcd->irq > 0)
		return;

	if (hcd->msix_enabled) {
		int i;

		for (i = 0; i < xhci->msix_count; i++)
			free_irq(pci_irq_vector(pdev, i), xhci_to_hcd(xhci));
	} else {
		free_irq(pci_irq_vector(pdev, 0), xhci_to_hcd(xhci));
	}

	pci_free_irq_vectors(pdev);
	hcd->msix_enabled = 0;
}

static void __maybe_unused xhci_msix_sync_irqs(struct xhci_hcd *xhci)
{
	struct usb_hcd *hcd = xhci_to_hcd(xhci);

	if (hcd->msix_enabled) {
		struct pci_dev *pdev = to_pci_dev(hcd->self.controller);
		int i;

		for (i = 0; i < xhci->msix_count; i++)
			synchronize_irq(pci_irq_vector(pdev, i));
	}
}

static int xhci_try_enable_msi(struct usb_hcd *hcd)
{
	struct xhci_hcd *xhci = hcd_to_xhci(hcd);
	struct pci_dev  *pdev;
	int ret;

	/* The xhci platform device has set up IRQs through usb_add_hcd. */
	if (xhci->quirks & XHCI_PLAT)
		return 0;

	pdev = to_pci_dev(xhci_to_hcd(xhci)->self.controller);
	/*
	 * Some Fresco Logic host controllers advertise MSI, but fail to
	 * generate interrupts.  Don't even try to enable MSI.
	 */
	if (xhci->quirks & XHCI_BROKEN_MSI)
		goto legacy_irq;

	/* unregister the legacy interrupt */
	if (hcd->irq)
		free_irq(hcd->irq, hcd);
	hcd->irq = 0;

	ret = xhci_setup_msix(xhci);
	if (ret)
		/* fall back to msi*/
		ret = xhci_setup_msi(xhci);

	if (!ret) {
		hcd->msi_enabled = 1;
		return 0;
	}

	if (!pdev->irq) {
		xhci_err(xhci, "No msi-x/msi found and no IRQ in BIOS\n");
		return -EINVAL;
	}

 legacy_irq:
	if (!strlen(hcd->irq_descr))
		snprintf(hcd->irq_descr, sizeof(hcd->irq_descr), "%s:usb%d",
			 hcd->driver->description, hcd->self.busnum);

	/* fall back to legacy interrupt*/
	ret = request_irq(pdev->irq, &usb_hcd_irq, IRQF_SHARED,
			hcd->irq_descr, hcd);
	if (ret) {
		xhci_err(xhci, "request interrupt %d failed\n",
				pdev->irq);
		return ret;
	}
	hcd->irq = pdev->irq;
	return 0;
}

#else

static inline int xhci_try_enable_msi(struct usb_hcd *hcd)
{
	return 0;
}

static inline void xhci_cleanup_msix(struct xhci_hcd *xhci)
{
}

static inline void xhci_msix_sync_irqs(struct xhci_hcd *xhci)
{
}

#endif

static void compliance_mode_recovery(struct timer_list *t)
{
	struct xhci_hcd *xhci;
	struct usb_hcd *hcd;
	struct xhci_hub *rhub;
	u32 temp;
	int i;

	xhci = from_timer(xhci, t, comp_mode_recovery_timer);
	rhub = &xhci->usb3_rhub;

	for (i = 0; i < rhub->num_ports; i++) {
		temp = readl(rhub->ports[i]->addr);
		if ((temp & PORT_PLS_MASK) == USB_SS_PORT_LS_COMP_MOD) {
			/*
			 * Compliance Mode Detected. Letting USB Core
			 * handle the Warm Reset
			 */
			xhci_dbg_trace(xhci, trace_xhci_dbg_quirks,
					"Compliance mode detected->port %d",
					i + 1);
			xhci_dbg_trace(xhci, trace_xhci_dbg_quirks,
					"Attempting compliance mode recovery");
			hcd = xhci->shared_hcd;

			if (hcd->state == HC_STATE_SUSPENDED)
				usb_hcd_resume_root_hub(hcd);

			usb_hcd_poll_rh_status(hcd);
		}
	}

	if (xhci->port_status_u0 != ((1 << rhub->num_ports) - 1))
		mod_timer(&xhci->comp_mode_recovery_timer,
			jiffies + msecs_to_jiffies(COMP_MODE_RCVRY_MSECS));
}

/*
 * Quirk to work around issue generated by the SN65LVPE502CP USB3.0 re-driver
 * that causes ports behind that hardware to enter compliance mode sometimes.
 * The quirk creates a timer that polls every 2 seconds the link state of
 * each host controller's port and recovers it by issuing a Warm reset
 * if Compliance mode is detected, otherwise the port will become "dead" (no
 * device connections or disconnections will be detected anymore). Becasue no
 * status event is generated when entering compliance mode (per xhci spec),
 * this quirk is needed on systems that have the failing hardware installed.
 */
static void compliance_mode_recovery_timer_init(struct xhci_hcd *xhci)
{
	xhci->port_status_u0 = 0;
	timer_setup(&xhci->comp_mode_recovery_timer, compliance_mode_recovery,
		    0);
	xhci->comp_mode_recovery_timer.expires = jiffies +
			msecs_to_jiffies(COMP_MODE_RCVRY_MSECS);

	add_timer(&xhci->comp_mode_recovery_timer);
	xhci_dbg_trace(xhci, trace_xhci_dbg_quirks,
			"Compliance mode recovery timer initialized");
}

/*
 * This function identifies the systems that have installed the SN65LVPE502CP
 * USB3.0 re-driver and that need the Compliance Mode Quirk.
 * Systems:
 * Vendor: Hewlett-Packard -> System Models: Z420, Z620 and Z820
 */
static bool xhci_compliance_mode_recovery_timer_quirk_check(void)
{
	const char *dmi_product_name, *dmi_sys_vendor;

	dmi_product_name = dmi_get_system_info(DMI_PRODUCT_NAME);
	dmi_sys_vendor = dmi_get_system_info(DMI_SYS_VENDOR);
	if (!dmi_product_name || !dmi_sys_vendor)
		return false;

	if (!(strstr(dmi_sys_vendor, "Hewlett-Packard")))
		return false;

	if (strstr(dmi_product_name, "Z420") ||
			strstr(dmi_product_name, "Z620") ||
			strstr(dmi_product_name, "Z820") ||
			strstr(dmi_product_name, "Z1 Workstation"))
		return true;

	return false;
}

static int xhci_all_ports_seen_u0(struct xhci_hcd *xhci)
{
	return (xhci->port_status_u0 == ((1 << xhci->usb3_rhub.num_ports) - 1));
}


/*
 * Initialize memory for HCD and xHC (one-time init).
 *
 * Program the PAGESIZE register, initialize the device context array, create
 * device contexts (?), set up a command ring segment (or two?), create event
 * ring (one for now).
 */
static int xhci_init(struct usb_hcd *hcd)
{
	struct xhci_hcd *xhci = hcd_to_xhci(hcd);
	int retval = 0;

	xhci_dbg_trace(xhci, trace_xhci_dbg_init, "xhci_init");
	spin_lock_init(&xhci->lock);
	if (xhci->hci_version == 0x95 && link_quirk) {
		xhci_dbg_trace(xhci, trace_xhci_dbg_quirks,
				"QUIRK: Not clearing Link TRB chain bits.");
		xhci->quirks |= XHCI_LINK_TRB_QUIRK;
	} else {
		xhci_dbg_trace(xhci, trace_xhci_dbg_init,
				"xHCI doesn't need link TRB QUIRK");
	}
	retval = xhci_mem_init(xhci, GFP_KERNEL);
	xhci_dbg_trace(xhci, trace_xhci_dbg_init, "Finished xhci_init");

	/* Initializing Compliance Mode Recovery Data If Needed */
	if (xhci_compliance_mode_recovery_timer_quirk_check()) {
		xhci->quirks |= XHCI_COMP_MODE_QUIRK;
		compliance_mode_recovery_timer_init(xhci);
	}

	return retval;
}

/*-------------------------------------------------------------------------*/


static int xhci_run_finished(struct xhci_hcd *xhci)
{
	if (xhci_start(xhci)) {
		xhci_halt(xhci);
		return -ENODEV;
	}
	xhci->shared_hcd->state = HC_STATE_RUNNING;
	xhci->cmd_ring_state = CMD_RING_STATE_RUNNING;

	if (xhci->quirks & XHCI_NEC_HOST)
		xhci_ring_cmd_db(xhci);

	xhci_dbg_trace(xhci, trace_xhci_dbg_init,
			"Finished xhci_run for USB3 roothub");
	return 0;
}

/*
 * Start the HC after it was halted.
 *
 * This function is called by the USB core when the HC driver is added.
 * Its opposite is xhci_stop().
 *
 * xhci_init() must be called once before this function can be called.
 * Reset the HC, enable device slot contexts, program DCBAAP, and
 * set command ring pointer and event ring pointer.
 *
 * Setup MSI-X vectors and enable interrupts.
 */
int xhci_run(struct usb_hcd *hcd)
{
	u32 temp;
	u64 temp_64;
	int ret;
	struct xhci_hcd *xhci = hcd_to_xhci(hcd);

	/* Start the xHCI host controller running only after the USB 2.0 roothub
	 * is setup.
	 */

	hcd->uses_new_polling = 1;
	if (!usb_hcd_is_primary_hcd(hcd))
		return xhci_run_finished(xhci);

	xhci_dbg_trace(xhci, trace_xhci_dbg_init, "xhci_run");

	ret = xhci_try_enable_msi(hcd);
	if (ret)
		return ret;

	temp_64 = xhci_read_64(xhci, &xhci->ir_set->erst_dequeue);
	temp_64 &= ~ERST_PTR_MASK;
	xhci_dbg_trace(xhci, trace_xhci_dbg_init,
			"ERST deq = 64'h%0lx", (long unsigned int) temp_64);

	xhci_dbg_trace(xhci, trace_xhci_dbg_init,
			"// Set the interrupt modulation register");
	temp = readl(&xhci->ir_set->irq_control);
	temp &= ~ER_IRQ_INTERVAL_MASK;
	temp |= (xhci->imod_interval / 250) & ER_IRQ_INTERVAL_MASK;
	writel(temp, &xhci->ir_set->irq_control);

	/* Set the HCD state before we enable the irqs */
	temp = readl(&xhci->op_regs->command);
	temp |= (CMD_EIE);
	xhci_dbg_trace(xhci, trace_xhci_dbg_init,
			"// Enable interrupts, cmd = 0x%x.", temp);
	writel(temp, &xhci->op_regs->command);

	temp = readl(&xhci->ir_set->irq_pending);
	xhci_dbg_trace(xhci, trace_xhci_dbg_init,
			"// Enabling event ring interrupter %p by writing 0x%x to irq_pending",
			xhci->ir_set, (unsigned int) ER_IRQ_ENABLE(temp));
	writel(ER_IRQ_ENABLE(temp), &xhci->ir_set->irq_pending);

	if (xhci->quirks & XHCI_NEC_HOST) {
		struct xhci_command *command;

		command = xhci_alloc_command(xhci, false, GFP_KERNEL);
		if (!command)
			return -ENOMEM;

		ret = xhci_queue_vendor_command(xhci, command, 0, 0, 0,
				TRB_TYPE(TRB_NEC_GET_FW));
		if (ret)
			xhci_free_command(xhci, command);
	}
	xhci_dbg_trace(xhci, trace_xhci_dbg_init,
			"Finished xhci_run for USB2 roothub");

	xhci_dbc_init(xhci);

	xhci_debugfs_init(xhci);

	return 0;
}
EXPORT_SYMBOL_GPL(xhci_run);

/*
 * Stop xHCI driver.
 *
 * This function is called by the USB core when the HC driver is removed.
 * Its opposite is xhci_run().
 *
 * Disable device contexts, disable IRQs, and quiesce the HC.
 * Reset the HC, finish any completed transactions, and cleanup memory.
 */
static void xhci_stop(struct usb_hcd *hcd)
{
	u32 temp;
	struct xhci_hcd *xhci = hcd_to_xhci(hcd);

	mutex_lock(&xhci->mutex);

	/* Only halt host and free memory after both hcds are removed */
	if (!usb_hcd_is_primary_hcd(hcd)) {
		/* Remove shared_hcd if no otg ports are present */
		if (!hcd->self.otg_port) {
			/* usb core will free this hcd shortly, unset pointer */
			xhci->shared_hcd = NULL;
		}
<<<<<<< HEAD

=======
>>>>>>> e0d688d4
		mutex_unlock(&xhci->mutex);
		return;
	}

	xhci_dbc_exit(xhci);

	spin_lock_irq(&xhci->lock);
	xhci->xhc_state |= XHCI_STATE_HALTED;
	xhci->cmd_ring_state = CMD_RING_STATE_STOPPED;
	xhci_halt(xhci);
	xhci_reset(xhci);
	spin_unlock_irq(&xhci->lock);

	xhci_cleanup_msix(xhci);

	/* Deleting Compliance Mode Recovery Timer */
	if ((xhci->quirks & XHCI_COMP_MODE_QUIRK) &&
			(!(xhci_all_ports_seen_u0(xhci)))) {
		del_timer_sync(&xhci->comp_mode_recovery_timer);
		xhci_dbg_trace(xhci, trace_xhci_dbg_quirks,
				"%s: compliance mode recovery timer deleted",
				__func__);
	}

	if (xhci->quirks & XHCI_AMD_PLL_FIX)
		usb_amd_dev_put();

	xhci_dbg_trace(xhci, trace_xhci_dbg_init,
			"// Disabling event ring interrupts");
	temp = readl(&xhci->op_regs->status);
	writel((temp & ~0x1fff) | STS_EINT, &xhci->op_regs->status);
	temp = readl(&xhci->ir_set->irq_pending);
	writel(ER_IRQ_DISABLE(temp), &xhci->ir_set->irq_pending);

	xhci_dbg_trace(xhci, trace_xhci_dbg_init, "cleaning up memory");
	xhci_mem_cleanup(xhci);
	xhci_debugfs_exit(xhci);
	xhci_dbg_trace(xhci, trace_xhci_dbg_init,
			"xhci_stop completed - status = %x",
			readl(&xhci->op_regs->status));
	mutex_unlock(&xhci->mutex);
}

/*
 * Shutdown HC (not bus-specific)
 *
 * This is called when the machine is rebooting or halting.  We assume that the
 * machine will be powered off, and the HC's internal state will be reset.
 * Don't bother to free memory.
 *
 * This will only ever be called with the main usb_hcd (the USB3 roothub).
 */
static void xhci_shutdown(struct usb_hcd *hcd)
{
	struct xhci_hcd *xhci = hcd_to_xhci(hcd);

	if (xhci->quirks & XHCI_SPURIOUS_REBOOT)
		usb_disable_xhci_ports(to_pci_dev(hcd->self.sysdev));

	spin_lock_irq(&xhci->lock);
	xhci_halt(xhci);
	/* Workaround for spurious wakeups at shutdown with HSW */
	if (xhci->quirks & XHCI_SPURIOUS_WAKEUP)
		xhci_reset(xhci);
	spin_unlock_irq(&xhci->lock);

	xhci_cleanup_msix(xhci);

	xhci_dbg_trace(xhci, trace_xhci_dbg_init,
			"xhci_shutdown completed - status = %x",
			readl(&xhci->op_regs->status));

	/* Yet another workaround for spurious wakeups at shutdown with HSW */
	if (xhci->quirks & XHCI_SPURIOUS_WAKEUP)
		pci_set_power_state(to_pci_dev(hcd->self.sysdev), PCI_D3hot);
}

#ifdef CONFIG_PM
static void xhci_save_registers(struct xhci_hcd *xhci)
{
	xhci->s3.command = readl(&xhci->op_regs->command);
	xhci->s3.dev_nt = readl(&xhci->op_regs->dev_notification);
	xhci->s3.dcbaa_ptr = xhci_read_64(xhci, &xhci->op_regs->dcbaa_ptr);
	xhci->s3.config_reg = readl(&xhci->op_regs->config_reg);
	xhci->s3.erst_size = readl(&xhci->ir_set->erst_size);
	xhci->s3.erst_base = xhci_read_64(xhci, &xhci->ir_set->erst_base);
	xhci->s3.erst_dequeue = xhci_read_64(xhci, &xhci->ir_set->erst_dequeue);
	xhci->s3.irq_pending = readl(&xhci->ir_set->irq_pending);
	xhci->s3.irq_control = readl(&xhci->ir_set->irq_control);
}

static void xhci_restore_registers(struct xhci_hcd *xhci)
{
	writel(xhci->s3.command, &xhci->op_regs->command);
	writel(xhci->s3.dev_nt, &xhci->op_regs->dev_notification);
	xhci_write_64(xhci, xhci->s3.dcbaa_ptr, &xhci->op_regs->dcbaa_ptr);
	writel(xhci->s3.config_reg, &xhci->op_regs->config_reg);
	writel(xhci->s3.erst_size, &xhci->ir_set->erst_size);
	xhci_write_64(xhci, xhci->s3.erst_base, &xhci->ir_set->erst_base);
	xhci_write_64(xhci, xhci->s3.erst_dequeue, &xhci->ir_set->erst_dequeue);
	writel(xhci->s3.irq_pending, &xhci->ir_set->irq_pending);
	writel(xhci->s3.irq_control, &xhci->ir_set->irq_control);
}

static void xhci_set_cmd_ring_deq(struct xhci_hcd *xhci)
{
	u64	val_64;

	/* step 2: initialize command ring buffer */
	val_64 = xhci_read_64(xhci, &xhci->op_regs->cmd_ring);
	val_64 = (val_64 & (u64) CMD_RING_RSVD_BITS) |
		(xhci_trb_virt_to_dma(xhci->cmd_ring->deq_seg,
				      xhci->cmd_ring->dequeue) &
		 (u64) ~CMD_RING_RSVD_BITS) |
		xhci->cmd_ring->cycle_state;
	xhci_dbg_trace(xhci, trace_xhci_dbg_init,
			"// Setting command ring address to 0x%llx",
			(long unsigned long) val_64);
	xhci_write_64(xhci, val_64, &xhci->op_regs->cmd_ring);
}

/*
 * The whole command ring must be cleared to zero when we suspend the host.
 *
 * The host doesn't save the command ring pointer in the suspend well, so we
 * need to re-program it on resume.  Unfortunately, the pointer must be 64-byte
 * aligned, because of the reserved bits in the command ring dequeue pointer
 * register.  Therefore, we can't just set the dequeue pointer back in the
 * middle of the ring (TRBs are 16-byte aligned).
 */
static void xhci_clear_command_ring(struct xhci_hcd *xhci)
{
	struct xhci_ring *ring;
	struct xhci_segment *seg;

	ring = xhci->cmd_ring;
	seg = ring->deq_seg;
	do {
		memset(seg->trbs, 0,
			sizeof(union xhci_trb) * (TRBS_PER_SEGMENT - 1));
		seg->trbs[TRBS_PER_SEGMENT - 1].link.control &=
			cpu_to_le32(~TRB_CYCLE);
		seg = seg->next;
	} while (seg != ring->deq_seg);

	/* Reset the software enqueue and dequeue pointers */
	ring->deq_seg = ring->first_seg;
	ring->dequeue = ring->first_seg->trbs;
	ring->enq_seg = ring->deq_seg;
	ring->enqueue = ring->dequeue;

	ring->num_trbs_free = ring->num_segs * (TRBS_PER_SEGMENT - 1) - 1;
	/*
	 * Ring is now zeroed, so the HW should look for change of ownership
	 * when the cycle bit is set to 1.
	 */
	ring->cycle_state = 1;

	/*
	 * Reset the hardware dequeue pointer.
	 * Yes, this will need to be re-written after resume, but we're paranoid
	 * and want to make sure the hardware doesn't access bogus memory
	 * because, say, the BIOS or an SMI started the host without changing
	 * the command ring pointers.
	 */
	xhci_set_cmd_ring_deq(xhci);
}

static void xhci_disable_port_wake_on_bits(struct xhci_hcd *xhci)
{
	struct xhci_port **ports;
	int port_index;
	unsigned long flags;
	u32 t1, t2, portsc;

	spin_lock_irqsave(&xhci->lock, flags);

	/* disable usb3 ports Wake bits */
	port_index = xhci->usb3_rhub.num_ports;
	ports = xhci->usb3_rhub.ports;
	while (port_index--) {
		t1 = readl(ports[port_index]->addr);
		portsc = t1;
		t1 = xhci_port_state_to_neutral(t1);
		t2 = t1 & ~PORT_WAKE_BITS;
		if (t1 != t2) {
			writel(t2, ports[port_index]->addr);
			xhci_dbg(xhci, "disable wake bits port %d-%d, portsc: 0x%x, write: 0x%x\n",
				 xhci->usb3_rhub.hcd->self.busnum,
				 port_index + 1, portsc, t2);
		}
	}

	/* disable usb2 ports Wake bits */
	port_index = xhci->usb2_rhub.num_ports;
	ports = xhci->usb2_rhub.ports;
	while (port_index--) {
		t1 = readl(ports[port_index]->addr);
		portsc = t1;
		t1 = xhci_port_state_to_neutral(t1);
		t2 = t1 & ~PORT_WAKE_BITS;
		if (t1 != t2) {
			writel(t2, ports[port_index]->addr);
			xhci_dbg(xhci, "disable wake bits port %d-%d, portsc: 0x%x, write: 0x%x\n",
				 xhci->usb2_rhub.hcd->self.busnum,
				 port_index + 1, portsc, t2);
		}
	}
	spin_unlock_irqrestore(&xhci->lock, flags);
}

static bool xhci_pending_portevent(struct xhci_hcd *xhci)
{
	struct xhci_port	**ports;
	int			port_index;
	u32			status;
	u32			portsc;

	status = readl(&xhci->op_regs->status);
	if (status & STS_EINT)
		return true;
	/*
	 * Checking STS_EINT is not enough as there is a lag between a change
	 * bit being set and the Port Status Change Event that it generated
	 * being written to the Event Ring. See note in xhci 1.1 section 4.19.2.
	 */

	port_index = xhci->usb2_rhub.num_ports;
	ports = xhci->usb2_rhub.ports;
	while (port_index--) {
		portsc = readl(ports[port_index]->addr);
		if (portsc & PORT_CHANGE_MASK ||
		    (portsc & PORT_PLS_MASK) == XDEV_RESUME)
			return true;
	}
	port_index = xhci->usb3_rhub.num_ports;
	ports = xhci->usb3_rhub.ports;
	while (port_index--) {
		portsc = readl(ports[port_index]->addr);
		if (portsc & PORT_CHANGE_MASK ||
		    (portsc & PORT_PLS_MASK) == XDEV_RESUME)
			return true;
	}
	return false;
}

/*
 * Stop HC (not bus-specific)
 *
 * This is called when the machine transition into S3/S4 mode.
 *
 */
int xhci_suspend(struct xhci_hcd *xhci, bool do_wakeup)
{
	int			rc = 0;
	unsigned int		delay = XHCI_MAX_HALT_USEC;
	struct usb_hcd		*hcd = xhci_to_hcd(xhci);
	u32			command;
	u32			res;

	if (!hcd->state)
		return 0;

	if (hcd->state != HC_STATE_SUSPENDED ||
			xhci->shared_hcd->state != HC_STATE_SUSPENDED)
		return -EINVAL;

	xhci_dbc_suspend(xhci);

	/* Clear root port wake on bits if wakeup not allowed. */
	if (!do_wakeup)
		xhci_disable_port_wake_on_bits(xhci);

	/* Don't poll the roothubs on bus suspend. */
	xhci_dbg(xhci, "%s: stopping port polling.\n", __func__);
	clear_bit(HCD_FLAG_POLL_RH, &hcd->flags);
	del_timer_sync(&hcd->rh_timer);
	clear_bit(HCD_FLAG_POLL_RH, &xhci->shared_hcd->flags);
	del_timer_sync(&xhci->shared_hcd->rh_timer);

	if (xhci->quirks & XHCI_SUSPEND_DELAY)
		usleep_range(1000, 1500);

	spin_lock_irq(&xhci->lock);
	clear_bit(HCD_FLAG_HW_ACCESSIBLE, &hcd->flags);
	clear_bit(HCD_FLAG_HW_ACCESSIBLE, &xhci->shared_hcd->flags);
	/* step 1: stop endpoint */
	/* skipped assuming that port suspend has done */

	/* step 2: clear Run/Stop bit */
	command = readl(&xhci->op_regs->command);
	command &= ~CMD_RUN;
	writel(command, &xhci->op_regs->command);

	/* Some chips from Fresco Logic need an extraordinary delay */
	delay *= (xhci->quirks & XHCI_SLOW_SUSPEND) ? 10 : 1;

	if (xhci_handshake(&xhci->op_regs->status,
		      STS_HALT, STS_HALT, delay)) {
		xhci_warn(xhci, "WARN: xHC CMD_RUN timeout\n");
		spin_unlock_irq(&xhci->lock);
		return -ETIMEDOUT;
	}
	xhci_clear_command_ring(xhci);

	/* step 3: save registers */
	xhci_save_registers(xhci);

	/* step 4: set CSS flag */
	command = readl(&xhci->op_regs->command);
	command |= CMD_CSS;
	writel(command, &xhci->op_regs->command);
	xhci->broken_suspend = 0;
	if (xhci_handshake(&xhci->op_regs->status,
				STS_SAVE, 0, 20 * 1000)) {
	/*
	 * AMD SNPS xHC 3.0 occasionally does not clear the
	 * SSS bit of USBSTS and when driver tries to poll
	 * to see if the xHC clears BIT(8) which never happens
	 * and driver assumes that controller is not responding
	 * and times out. To workaround this, its good to check
	 * if SRE and HCE bits are not set (as per xhci
	 * Section 5.4.2) and bypass the timeout.
	 */
		res = readl(&xhci->op_regs->status);
		if ((xhci->quirks & XHCI_SNPS_BROKEN_SUSPEND) &&
		    (((res & STS_SRE) == 0) &&
				((res & STS_HCE) == 0))) {
			xhci->broken_suspend = 1;
		} else {
			xhci_warn(xhci, "WARN: xHC save state timeout\n");
			spin_unlock_irq(&xhci->lock);
			return -ETIMEDOUT;
		}
	}
	spin_unlock_irq(&xhci->lock);

	/*
	 * Deleting Compliance Mode Recovery Timer because the xHCI Host
	 * is about to be suspended.
	 */
	if ((xhci->quirks & XHCI_COMP_MODE_QUIRK) &&
			(!(xhci_all_ports_seen_u0(xhci)))) {
		del_timer_sync(&xhci->comp_mode_recovery_timer);
		xhci_dbg_trace(xhci, trace_xhci_dbg_quirks,
				"%s: compliance mode recovery timer deleted",
				__func__);
	}

	/* step 5: remove core well power */
	/* synchronize irq when using MSI-X */
	xhci_msix_sync_irqs(xhci);

	return rc;
}
EXPORT_SYMBOL_GPL(xhci_suspend);

/*
 * start xHC (not bus-specific)
 *
 * This is called when the machine transition from S3/S4 mode.
 *
 */
int xhci_resume(struct xhci_hcd *xhci, bool hibernated)
{
	u32			command, temp = 0;
	struct usb_hcd		*hcd = xhci_to_hcd(xhci);
	struct usb_hcd		*secondary_hcd;
	int			retval = 0;
	bool			comp_timer_running = false;

	if (!hcd->state)
		return 0;

	/* Wait a bit if either of the roothubs need to settle from the
	 * transition into bus suspend.
	 */

	if (time_before(jiffies, xhci->usb2_rhub.bus_state.next_statechange) ||
	    time_before(jiffies, xhci->usb3_rhub.bus_state.next_statechange))
		msleep(100);

	set_bit(HCD_FLAG_HW_ACCESSIBLE, &hcd->flags);
	set_bit(HCD_FLAG_HW_ACCESSIBLE, &xhci->shared_hcd->flags);

	spin_lock_irq(&xhci->lock);
	if ((xhci->quirks & XHCI_RESET_ON_RESUME) || xhci->broken_suspend)
		hibernated = true;

	if (!hibernated) {
		/*
		 * Some controllers might lose power during suspend, so wait
		 * for controller not ready bit to clear, just as in xHC init.
		 */
		retval = xhci_handshake(&xhci->op_regs->status,
					STS_CNR, 0, 10 * 1000 * 1000);
		if (retval) {
			xhci_warn(xhci, "Controller not ready at resume %d\n",
				  retval);
			spin_unlock_irq(&xhci->lock);
			return retval;
		}
		/* step 1: restore register */
		xhci_restore_registers(xhci);
		/* step 2: initialize command ring buffer */
		xhci_set_cmd_ring_deq(xhci);
		/* step 3: restore state and start state*/
		/* step 3: set CRS flag */
		command = readl(&xhci->op_regs->command);
		command |= CMD_CRS;
		writel(command, &xhci->op_regs->command);
		/*
		 * Some controllers take up to 55+ ms to complete the controller
		 * restore so setting the timeout to 100ms. Xhci specification
		 * doesn't mention any timeout value.
		 */
		if (xhci_handshake(&xhci->op_regs->status,
			      STS_RESTORE, 0, 100 * 1000)) {
			xhci_warn(xhci, "WARN: xHC restore state timeout\n");
			spin_unlock_irq(&xhci->lock);
			return -ETIMEDOUT;
		}
		temp = readl(&xhci->op_regs->status);
	}

	/* If restore operation fails, re-initialize the HC during resume */
	if ((temp & STS_SRE) || hibernated) {

		if ((xhci->quirks & XHCI_COMP_MODE_QUIRK) &&
				!(xhci_all_ports_seen_u0(xhci))) {
			del_timer_sync(&xhci->comp_mode_recovery_timer);
			xhci_dbg_trace(xhci, trace_xhci_dbg_quirks,
				"Compliance Mode Recovery Timer deleted!");
		}

		/* Let the USB core know _both_ roothubs lost power. */
		usb_root_hub_lost_power(xhci->main_hcd->self.root_hub);
		usb_root_hub_lost_power(xhci->shared_hcd->self.root_hub);

		xhci_dbg(xhci, "Stop HCD\n");
		xhci_halt(xhci);
		xhci_zero_64b_regs(xhci);
		xhci_reset(xhci);
		spin_unlock_irq(&xhci->lock);
		xhci_cleanup_msix(xhci);

		xhci_dbg(xhci, "// Disabling event ring interrupts\n");
		temp = readl(&xhci->op_regs->status);
		writel((temp & ~0x1fff) | STS_EINT, &xhci->op_regs->status);
		temp = readl(&xhci->ir_set->irq_pending);
		writel(ER_IRQ_DISABLE(temp), &xhci->ir_set->irq_pending);

		xhci_dbg(xhci, "cleaning up memory\n");
		xhci_mem_cleanup(xhci);
		xhci_debugfs_exit(xhci);
		xhci_dbg(xhci, "xhci_stop completed - status = %x\n",
			    readl(&xhci->op_regs->status));

		/* USB core calls the PCI reinit and start functions twice:
		 * first with the primary HCD, and then with the secondary HCD.
		 * If we don't do the same, the host will never be started.
		 */
		if (!usb_hcd_is_primary_hcd(hcd))
			secondary_hcd = hcd;
		else
			secondary_hcd = xhci->shared_hcd;

		xhci_dbg(xhci, "Initialize the xhci_hcd\n");
		retval = xhci_init(hcd->primary_hcd);
		if (retval)
			return retval;
		comp_timer_running = true;

		xhci_dbg(xhci, "Start the primary HCD\n");
		retval = xhci_run(hcd->primary_hcd);
		if (!retval) {
			xhci_dbg(xhci, "Start the secondary HCD\n");
			retval = xhci_run(secondary_hcd);
		}
		hcd->state = HC_STATE_SUSPENDED;
		xhci->shared_hcd->state = HC_STATE_SUSPENDED;
		goto done;
	}

	/* step 4: set Run/Stop bit */
	command = readl(&xhci->op_regs->command);
	command |= CMD_RUN;
	writel(command, &xhci->op_regs->command);
	xhci_handshake(&xhci->op_regs->status, STS_HALT,
		  0, 250 * 1000);

	/* step 5: walk topology and initialize portsc,
	 * portpmsc and portli
	 */
	/* this is done in bus_resume */

	/* step 6: restart each of the previously
	 * Running endpoints by ringing their doorbells
	 */

	spin_unlock_irq(&xhci->lock);

	xhci_dbc_resume(xhci);

 done:
	if (retval == 0) {
		/* Resume root hubs only when have pending events. */
		if (xhci_pending_portevent(xhci)) {
			usb_hcd_resume_root_hub(xhci->shared_hcd);
			usb_hcd_resume_root_hub(hcd);
		}
	}

	/*
	 * If system is subject to the Quirk, Compliance Mode Timer needs to
	 * be re-initialized Always after a system resume. Ports are subject
	 * to suffer the Compliance Mode issue again. It doesn't matter if
	 * ports have entered previously to U0 before system's suspension.
	 */
	if ((xhci->quirks & XHCI_COMP_MODE_QUIRK) && !comp_timer_running)
		compliance_mode_recovery_timer_init(xhci);

	if (xhci->quirks & XHCI_ASMEDIA_MODIFY_FLOWCONTROL)
		usb_asmedia_modifyflowcontrol(to_pci_dev(hcd->self.controller));

	/* Re-enable port polling. */
	xhci_dbg(xhci, "%s: starting port polling.\n", __func__);
	set_bit(HCD_FLAG_POLL_RH, &xhci->shared_hcd->flags);
	usb_hcd_poll_rh_status(xhci->shared_hcd);
	set_bit(HCD_FLAG_POLL_RH, &hcd->flags);
	usb_hcd_poll_rh_status(hcd);

	return retval;
}
EXPORT_SYMBOL_GPL(xhci_resume);
#endif	/* CONFIG_PM */

/*-------------------------------------------------------------------------*/

/*
 * Bypass the DMA mapping if URB is suitable for Immediate Transfer (IDT),
 * we'll copy the actual data into the TRB address register. This is limited to
 * transfers up to 8 bytes on output endpoints of any kind with wMaxPacketSize
 * >= 8 bytes. If suitable for IDT only one Transfer TRB per TD is allowed.
 */
static int xhci_map_urb_for_dma(struct usb_hcd *hcd, struct urb *urb,
				gfp_t mem_flags)
{
	if (xhci_urb_suitable_for_idt(urb))
		return 0;

	return usb_hcd_map_urb_for_dma(hcd, urb, mem_flags);
}

/**
 * xhci_get_endpoint_index - Used for passing endpoint bitmasks between the core and
 * HCDs.  Find the index for an endpoint given its descriptor.  Use the return
 * value to right shift 1 for the bitmask.
 *
 * Index  = (epnum * 2) + direction - 1,
 * where direction = 0 for OUT, 1 for IN.
 * For control endpoints, the IN index is used (OUT index is unused), so
 * index = (epnum * 2) + direction - 1 = (epnum * 2) + 1 - 1 = (epnum * 2)
 */
unsigned int xhci_get_endpoint_index(struct usb_endpoint_descriptor *desc)
{
	unsigned int index;
	if (usb_endpoint_xfer_control(desc))
		index = (unsigned int) (usb_endpoint_num(desc)*2);
	else
		index = (unsigned int) (usb_endpoint_num(desc)*2) +
			(usb_endpoint_dir_in(desc) ? 1 : 0) - 1;
	return index;
}

/* The reverse operation to xhci_get_endpoint_index. Calculate the USB endpoint
 * address from the XHCI endpoint index.
 */
unsigned int xhci_get_endpoint_address(unsigned int ep_index)
{
	unsigned int number = DIV_ROUND_UP(ep_index, 2);
	unsigned int direction = ep_index % 2 ? USB_DIR_OUT : USB_DIR_IN;
	return direction | number;
}

/* Find the flag for this endpoint (for use in the control context).  Use the
 * endpoint index to create a bitmask.  The slot context is bit 0, endpoint 0 is
 * bit 1, etc.
 */
static unsigned int xhci_get_endpoint_flag(struct usb_endpoint_descriptor *desc)
{
	return 1 << (xhci_get_endpoint_index(desc) + 1);
}

/* Find the flag for this endpoint (for use in the control context).  Use the
 * endpoint index to create a bitmask.  The slot context is bit 0, endpoint 0 is
 * bit 1, etc.
 */
static unsigned int xhci_get_endpoint_flag_from_index(unsigned int ep_index)
{
	return 1 << (ep_index + 1);
}

/* Compute the last valid endpoint context index.  Basically, this is the
 * endpoint index plus one.  For slot contexts with more than valid endpoint,
 * we find the most significant bit set in the added contexts flags.
 * e.g. ep 1 IN (with epnum 0x81) => added_ctxs = 0b1000
 * fls(0b1000) = 4, but the endpoint context index is 3, so subtract one.
 */
unsigned int xhci_last_valid_endpoint(u32 added_ctxs)
{
	return fls(added_ctxs) - 1;
}

/* Returns 1 if the arguments are OK;
 * returns 0 this is a root hub; returns -EINVAL for NULL pointers.
 */
static int xhci_check_args(struct usb_hcd *hcd, struct usb_device *udev,
		struct usb_host_endpoint *ep, int check_ep, bool check_virt_dev,
		const char *func) {
	struct xhci_hcd	*xhci;
	struct xhci_virt_device	*virt_dev;

	if (!hcd || (check_ep && !ep) || !udev) {
		pr_debug("xHCI %s called with invalid args\n", func);
		return -EINVAL;
	}
	if (!udev->parent) {
		pr_debug("xHCI %s called for root hub\n", func);
		return 0;
	}

	xhci = hcd_to_xhci(hcd);
	if (check_virt_dev) {
		if (!udev->slot_id || !xhci->devs[udev->slot_id]) {
			xhci_dbg(xhci, "xHCI %s called with unaddressed device\n",
					func);
			return -EINVAL;
		}

		virt_dev = xhci->devs[udev->slot_id];
		if (virt_dev->udev != udev) {
			xhci_dbg(xhci, "xHCI %s called with udev and "
					  "virt_dev does not match\n", func);
			return -EINVAL;
		}
	}

	if (xhci->xhc_state & XHCI_STATE_HALTED)
		return -ENODEV;

	return 1;
}

static int xhci_configure_endpoint(struct xhci_hcd *xhci,
		struct usb_device *udev, struct xhci_command *command,
		bool ctx_change, bool must_succeed);

/*
 * Full speed devices may have a max packet size greater than 8 bytes, but the
 * USB core doesn't know that until it reads the first 8 bytes of the
 * descriptor.  If the usb_device's max packet size changes after that point,
 * we need to issue an evaluate context command and wait on it.
 */
static int xhci_check_maxpacket(struct xhci_hcd *xhci, unsigned int slot_id,
		unsigned int ep_index, struct urb *urb)
{
	struct xhci_container_ctx *out_ctx;
	struct xhci_input_control_ctx *ctrl_ctx;
	struct xhci_ep_ctx *ep_ctx;
	struct xhci_command *command;
	int max_packet_size;
	int hw_max_packet_size;
	int ret = 0;

	out_ctx = xhci->devs[slot_id]->out_ctx;
	ep_ctx = xhci_get_ep_ctx(xhci, out_ctx, ep_index);
	hw_max_packet_size = MAX_PACKET_DECODED(le32_to_cpu(ep_ctx->ep_info2));
	max_packet_size = usb_endpoint_maxp(&urb->dev->ep0.desc);
	if (hw_max_packet_size != max_packet_size) {
		xhci_dbg_trace(xhci,  trace_xhci_dbg_context_change,
				"Max Packet Size for ep 0 changed.");
		xhci_dbg_trace(xhci,  trace_xhci_dbg_context_change,
				"Max packet size in usb_device = %d",
				max_packet_size);
		xhci_dbg_trace(xhci,  trace_xhci_dbg_context_change,
				"Max packet size in xHCI HW = %d",
				hw_max_packet_size);
		xhci_dbg_trace(xhci,  trace_xhci_dbg_context_change,
				"Issuing evaluate context command.");

		/* Set up the input context flags for the command */
		/* FIXME: This won't work if a non-default control endpoint
		 * changes max packet sizes.
		 */

		command = xhci_alloc_command(xhci, true, GFP_KERNEL);
		if (!command)
			return -ENOMEM;

		command->in_ctx = xhci->devs[slot_id]->in_ctx;
		ctrl_ctx = xhci_get_input_control_ctx(command->in_ctx);
		if (!ctrl_ctx) {
			xhci_warn(xhci, "%s: Could not get input context, bad type.\n",
					__func__);
			ret = -ENOMEM;
			goto command_cleanup;
		}
		/* Set up the modified control endpoint 0 */
		xhci_endpoint_copy(xhci, xhci->devs[slot_id]->in_ctx,
				xhci->devs[slot_id]->out_ctx, ep_index);

		ep_ctx = xhci_get_ep_ctx(xhci, command->in_ctx, ep_index);
		ep_ctx->ep_info2 &= cpu_to_le32(~MAX_PACKET_MASK);
		ep_ctx->ep_info2 |= cpu_to_le32(MAX_PACKET(max_packet_size));

		ctrl_ctx->add_flags = cpu_to_le32(EP0_FLAG);
		ctrl_ctx->drop_flags = 0;

		ret = xhci_configure_endpoint(xhci, urb->dev, command,
				true, false);

		/* Clean up the input context for later use by bandwidth
		 * functions.
		 */
		ctrl_ctx->add_flags = cpu_to_le32(SLOT_FLAG);
command_cleanup:
		kfree(command->completion);
		kfree(command);
	}
	return ret;
}

/*
 * non-error returns are a promise to giveback() the urb later
 * we drop ownership so next owner (or urb unlink) can get it
 */
static int xhci_urb_enqueue(struct usb_hcd *hcd, struct urb *urb, gfp_t mem_flags)
{
	struct xhci_hcd *xhci = hcd_to_xhci(hcd);
	unsigned long flags;
	int ret = 0;
	unsigned int slot_id, ep_index;
	unsigned int *ep_state;
	struct urb_priv	*urb_priv;
	int num_tds;

	if (!urb || xhci_check_args(hcd, urb->dev, urb->ep,
					true, true, __func__) <= 0)
		return -EINVAL;

	slot_id = urb->dev->slot_id;
	ep_index = xhci_get_endpoint_index(&urb->ep->desc);
	ep_state = &xhci->devs[slot_id]->eps[ep_index].ep_state;

	if (!HCD_HW_ACCESSIBLE(hcd)) {
		if (!in_interrupt())
			xhci_dbg(xhci, "urb submitted during PCI suspend\n");
		return -ESHUTDOWN;
	}
	if (xhci->devs[slot_id]->flags & VDEV_PORT_ERROR) {
		xhci_dbg(xhci, "Can't queue urb, port error, link inactive\n");
		return -ENODEV;
	}

	if (usb_endpoint_xfer_isoc(&urb->ep->desc))
		num_tds = urb->number_of_packets;
	else if (usb_endpoint_is_bulk_out(&urb->ep->desc) &&
	    urb->transfer_buffer_length > 0 &&
	    urb->transfer_flags & URB_ZERO_PACKET &&
	    !(urb->transfer_buffer_length % usb_endpoint_maxp(&urb->ep->desc)))
		num_tds = 2;
	else
		num_tds = 1;

	urb_priv = kzalloc(struct_size(urb_priv, td, num_tds), mem_flags);
	if (!urb_priv)
		return -ENOMEM;

	urb_priv->num_tds = num_tds;
	urb_priv->num_tds_done = 0;
	urb->hcpriv = urb_priv;

	trace_xhci_urb_enqueue(urb);

	if (usb_endpoint_xfer_control(&urb->ep->desc)) {
		/* Check to see if the max packet size for the default control
		 * endpoint changed during FS device enumeration
		 */
		if (urb->dev->speed == USB_SPEED_FULL) {
			ret = xhci_check_maxpacket(xhci, slot_id,
					ep_index, urb);
			if (ret < 0) {
				xhci_urb_free_priv(urb_priv);
				urb->hcpriv = NULL;
				return ret;
			}
		}
	}

	spin_lock_irqsave(&xhci->lock, flags);

	if (xhci->xhc_state & XHCI_STATE_DYING) {
		xhci_dbg(xhci, "Ep 0x%x: URB %p submitted for non-responsive xHCI host.\n",
			 urb->ep->desc.bEndpointAddress, urb);
		ret = -ESHUTDOWN;
		goto free_priv;
	}
	if (*ep_state & (EP_GETTING_STREAMS | EP_GETTING_NO_STREAMS)) {
		xhci_warn(xhci, "WARN: Can't enqueue URB, ep in streams transition state %x\n",
			  *ep_state);
		ret = -EINVAL;
		goto free_priv;
	}
	if (*ep_state & EP_SOFT_CLEAR_TOGGLE) {
		xhci_warn(xhci, "Can't enqueue URB while manually clearing toggle\n");
		ret = -EINVAL;
		goto free_priv;
	}

	switch (usb_endpoint_type(&urb->ep->desc)) {

	case USB_ENDPOINT_XFER_CONTROL:
		ret = xhci_queue_ctrl_tx(xhci, GFP_ATOMIC, urb,
					 slot_id, ep_index);
		break;
	case USB_ENDPOINT_XFER_BULK:
		ret = xhci_queue_bulk_tx(xhci, GFP_ATOMIC, urb,
					 slot_id, ep_index);
		break;
	case USB_ENDPOINT_XFER_INT:
		ret = xhci_queue_intr_tx(xhci, GFP_ATOMIC, urb,
				slot_id, ep_index);
		break;
	case USB_ENDPOINT_XFER_ISOC:
		ret = xhci_queue_isoc_tx_prepare(xhci, GFP_ATOMIC, urb,
				slot_id, ep_index);
	}

	if (ret) {
free_priv:
		xhci_urb_free_priv(urb_priv);
		urb->hcpriv = NULL;
	}
	spin_unlock_irqrestore(&xhci->lock, flags);
	return ret;
}

/*
 * Remove the URB's TD from the endpoint ring.  This may cause the HC to stop
 * USB transfers, potentially stopping in the middle of a TRB buffer.  The HC
 * should pick up where it left off in the TD, unless a Set Transfer Ring
 * Dequeue Pointer is issued.
 *
 * The TRBs that make up the buffers for the canceled URB will be "removed" from
 * the ring.  Since the ring is a contiguous structure, they can't be physically
 * removed.  Instead, there are two options:
 *
 *  1) If the HC is in the middle of processing the URB to be canceled, we
 *     simply move the ring's dequeue pointer past those TRBs using the Set
 *     Transfer Ring Dequeue Pointer command.  This will be the common case,
 *     when drivers timeout on the last submitted URB and attempt to cancel.
 *
 *  2) If the HC is in the middle of a different TD, we turn the TRBs into a
 *     series of 1-TRB transfer no-op TDs.  (No-ops shouldn't be chained.)  The
 *     HC will need to invalidate the any TRBs it has cached after the stop
 *     endpoint command, as noted in the xHCI 0.95 errata.
 *
 *  3) The TD may have completed by the time the Stop Endpoint Command
 *     completes, so software needs to handle that case too.
 *
 * This function should protect against the TD enqueueing code ringing the
 * doorbell while this code is waiting for a Stop Endpoint command to complete.
 * It also needs to account for multiple cancellations on happening at the same
 * time for the same endpoint.
 *
 * Note that this function can be called in any context, or so says
 * usb_hcd_unlink_urb()
 */
static int xhci_urb_dequeue(struct usb_hcd *hcd, struct urb *urb, int status)
{
	unsigned long flags;
	int ret, i;
	u32 temp;
	struct xhci_hcd *xhci;
	struct urb_priv	*urb_priv;
	struct xhci_td *td;
	unsigned int ep_index;
	struct xhci_ring *ep_ring;
	struct xhci_virt_ep *ep;
	struct xhci_command *command;
	struct xhci_virt_device *vdev;

	xhci = hcd_to_xhci(hcd);
	spin_lock_irqsave(&xhci->lock, flags);

	trace_xhci_urb_dequeue(urb);

	/* Make sure the URB hasn't completed or been unlinked already */
	ret = usb_hcd_check_unlink_urb(hcd, urb, status);
	if (ret)
		goto done;

	/* give back URB now if we can't queue it for cancel */
	vdev = xhci->devs[urb->dev->slot_id];
	urb_priv = urb->hcpriv;
	if (!vdev || !urb_priv)
		goto err_giveback;

	ep_index = xhci_get_endpoint_index(&urb->ep->desc);
	ep = &vdev->eps[ep_index];
	ep_ring = xhci_urb_to_transfer_ring(xhci, urb);
	if (!ep || !ep_ring)
		goto err_giveback;

	/* If xHC is dead take it down and return ALL URBs in xhci_hc_died() */
	temp = readl(&xhci->op_regs->status);
	if (temp == ~(u32)0 || xhci->xhc_state & XHCI_STATE_DYING) {
		xhci_hc_died(xhci);
		goto done;
	}

	/*
	 * check ring is not re-allocated since URB was enqueued. If it is, then
	 * make sure none of the ring related pointers in this URB private data
	 * are touched, such as td_list, otherwise we overwrite freed data
	 */
	if (!td_on_ring(&urb_priv->td[0], ep_ring)) {
		xhci_err(xhci, "Canceled URB td not found on endpoint ring");
		for (i = urb_priv->num_tds_done; i < urb_priv->num_tds; i++) {
			td = &urb_priv->td[i];
			if (!list_empty(&td->cancelled_td_list))
				list_del_init(&td->cancelled_td_list);
		}
		goto err_giveback;
	}

	if (xhci->xhc_state & XHCI_STATE_HALTED) {
		xhci_dbg_trace(xhci, trace_xhci_dbg_cancel_urb,
				"HC halted, freeing TD manually.");
		for (i = urb_priv->num_tds_done;
		     i < urb_priv->num_tds;
		     i++) {
			td = &urb_priv->td[i];
			if (!list_empty(&td->td_list))
				list_del_init(&td->td_list);
			if (!list_empty(&td->cancelled_td_list))
				list_del_init(&td->cancelled_td_list);
		}
		goto err_giveback;
	}

	ep_index = xhci_get_endpoint_index(&urb->ep->desc);
	ep = &xhci->devs[urb->dev->slot_id]->eps[ep_index];
	ep_ring = xhci_urb_to_transfer_ring(xhci, urb);
	if (!ep_ring) {
		ret = -EINVAL;
		goto done;
	}

	/* Delete the stream timer */
	if ((xhci->quirks & XHCI_STREAM_QUIRK) && (urb->stream_id > 0))
		del_timer(&ep_ring->stream_timer);

	i = urb_priv->num_tds_done;
	if (i < urb_priv->num_tds)

		xhci_dbg_trace(xhci, trace_xhci_dbg_cancel_urb,
				"Cancel URB %p, dev %s, ep 0x%x, "
				"starting at offset 0x%llx",
				urb, urb->dev->devpath,
				urb->ep->desc.bEndpointAddress,
				(unsigned long long) xhci_trb_virt_to_dma(
					urb_priv->td[i].start_seg,
					urb_priv->td[i].first_trb));

	for (; i < urb_priv->num_tds; i++) {
		td = &urb_priv->td[i];
		list_add_tail(&td->cancelled_td_list, &ep->cancelled_td_list);
	}

	/* Queue a stop endpoint command, but only if this is
	 * the first cancellation to be handled.
	 */
	if (!(ep->ep_state & EP_STOP_CMD_PENDING)) {
		command = xhci_alloc_command(xhci, false, GFP_ATOMIC);
		if (!command) {
			ret = -ENOMEM;
			goto done;
		}
		ep->ep_state |= EP_STOP_CMD_PENDING;
		ep->stop_cmd_timer.expires = jiffies +
			XHCI_STOP_EP_CMD_TIMEOUT * HZ;
		add_timer(&ep->stop_cmd_timer);
		xhci_queue_stop_endpoint(xhci, command, urb->dev->slot_id,
					 ep_index, 0);
		xhci_ring_cmd_db(xhci);
	}
done:
	spin_unlock_irqrestore(&xhci->lock, flags);
	return ret;

err_giveback:
	if (urb_priv)
		xhci_urb_free_priv(urb_priv);
	usb_hcd_unlink_urb_from_ep(hcd, urb);
	spin_unlock_irqrestore(&xhci->lock, flags);
	usb_hcd_giveback_urb(hcd, urb, -ESHUTDOWN);
	return ret;
}

/* Drop an endpoint from a new bandwidth configuration for this device.
 * Only one call to this function is allowed per endpoint before
 * check_bandwidth() or reset_bandwidth() must be called.
 * A call to xhci_drop_endpoint() followed by a call to xhci_add_endpoint() will
 * add the endpoint to the schedule with possibly new parameters denoted by a
 * different endpoint descriptor in usb_host_endpoint.
 * A call to xhci_add_endpoint() followed by a call to xhci_drop_endpoint() is
 * not allowed.
 *
 * The USB core will not allow URBs to be queued to an endpoint that is being
 * disabled, so there's no need for mutual exclusion to protect
 * the xhci->devs[slot_id] structure.
 */
static int xhci_drop_endpoint(struct usb_hcd *hcd, struct usb_device *udev,
		struct usb_host_endpoint *ep)
{
	struct xhci_hcd *xhci;
	struct xhci_container_ctx *in_ctx, *out_ctx;
	struct xhci_input_control_ctx *ctrl_ctx;
	unsigned int ep_index;
	struct xhci_ep_ctx *ep_ctx;
	u32 drop_flag;
	u32 new_add_flags, new_drop_flags;
	int ret;

	ret = xhci_check_args(hcd, udev, ep, 1, true, __func__);
	if (ret <= 0)
		return ret;
	xhci = hcd_to_xhci(hcd);
	if (xhci->xhc_state & XHCI_STATE_DYING)
		return -ENODEV;

	xhci_dbg(xhci, "%s called for udev %p\n", __func__, udev);
	drop_flag = xhci_get_endpoint_flag(&ep->desc);
	if (drop_flag == SLOT_FLAG || drop_flag == EP0_FLAG) {
		xhci_dbg(xhci, "xHCI %s - can't drop slot or ep 0 %#x\n",
				__func__, drop_flag);
		return 0;
	}

	in_ctx = xhci->devs[udev->slot_id]->in_ctx;
	out_ctx = xhci->devs[udev->slot_id]->out_ctx;
	ctrl_ctx = xhci_get_input_control_ctx(in_ctx);
	if (!ctrl_ctx) {
		xhci_warn(xhci, "%s: Could not get input context, bad type.\n",
				__func__);
		return 0;
	}

	ep_index = xhci_get_endpoint_index(&ep->desc);
	ep_ctx = xhci_get_ep_ctx(xhci, out_ctx, ep_index);
	/* If the HC already knows the endpoint is disabled,
	 * or the HCD has noted it is disabled, ignore this request
	 */
	if ((GET_EP_CTX_STATE(ep_ctx) == EP_STATE_DISABLED) ||
	    le32_to_cpu(ctrl_ctx->drop_flags) &
	    xhci_get_endpoint_flag(&ep->desc)) {
		/* Do not warn when called after a usb_device_reset */
		if (xhci->devs[udev->slot_id]->eps[ep_index].ring != NULL)
			xhci_warn(xhci, "xHCI %s called with disabled ep %p\n",
				  __func__, ep);
		return 0;
	}

	ctrl_ctx->drop_flags |= cpu_to_le32(drop_flag);
	new_drop_flags = le32_to_cpu(ctrl_ctx->drop_flags);

	ctrl_ctx->add_flags &= cpu_to_le32(~drop_flag);
	new_add_flags = le32_to_cpu(ctrl_ctx->add_flags);

	xhci_debugfs_remove_endpoint(xhci, xhci->devs[udev->slot_id], ep_index);

	xhci_endpoint_zero(xhci, xhci->devs[udev->slot_id], ep);

	if (xhci->quirks & XHCI_MTK_HOST)
		xhci_mtk_drop_ep_quirk(hcd, udev, ep);

	xhci_dbg(xhci, "drop ep 0x%x, slot id %d, new drop flags = %#x, new add flags = %#x\n",
			(unsigned int) ep->desc.bEndpointAddress,
			udev->slot_id,
			(unsigned int) new_drop_flags,
			(unsigned int) new_add_flags);
	return 0;
}

/* Add an endpoint to a new possible bandwidth configuration for this device.
 * Only one call to this function is allowed per endpoint before
 * check_bandwidth() or reset_bandwidth() must be called.
 * A call to xhci_drop_endpoint() followed by a call to xhci_add_endpoint() will
 * add the endpoint to the schedule with possibly new parameters denoted by a
 * different endpoint descriptor in usb_host_endpoint.
 * A call to xhci_add_endpoint() followed by a call to xhci_drop_endpoint() is
 * not allowed.
 *
 * The USB core will not allow URBs to be queued to an endpoint until the
 * configuration or alt setting is installed in the device, so there's no need
 * for mutual exclusion to protect the xhci->devs[slot_id] structure.
 */
static int xhci_add_endpoint(struct usb_hcd *hcd, struct usb_device *udev,
		struct usb_host_endpoint *ep)
{
	struct xhci_hcd *xhci;
	struct xhci_container_ctx *in_ctx;
	unsigned int ep_index;
	struct xhci_input_control_ctx *ctrl_ctx;
	struct xhci_ep_ctx *ep_ctx;
	u32 added_ctxs;
	u32 new_add_flags, new_drop_flags;
	struct xhci_virt_device *virt_dev;
	int ret = 0;

	ret = xhci_check_args(hcd, udev, ep, 1, true, __func__);
	if (ret <= 0) {
		/* So we won't queue a reset ep command for a root hub */
		ep->hcpriv = NULL;
		return ret;
	}
	xhci = hcd_to_xhci(hcd);
	if (xhci->xhc_state & XHCI_STATE_DYING)
		return -ENODEV;

	added_ctxs = xhci_get_endpoint_flag(&ep->desc);
	if (added_ctxs == SLOT_FLAG || added_ctxs == EP0_FLAG) {
		/* FIXME when we have to issue an evaluate endpoint command to
		 * deal with ep0 max packet size changing once we get the
		 * descriptors
		 */
		xhci_dbg(xhci, "xHCI %s - can't add slot or ep 0 %#x\n",
				__func__, added_ctxs);
		return 0;
	}

	virt_dev = xhci->devs[udev->slot_id];
	in_ctx = virt_dev->in_ctx;
	ctrl_ctx = xhci_get_input_control_ctx(in_ctx);
	if (!ctrl_ctx) {
		xhci_warn(xhci, "%s: Could not get input context, bad type.\n",
				__func__);
		return 0;
	}

	ep_index = xhci_get_endpoint_index(&ep->desc);
	/* If this endpoint is already in use, and the upper layers are trying
	 * to add it again without dropping it, reject the addition.
	 */
	if (virt_dev->eps[ep_index].ring &&
			!(le32_to_cpu(ctrl_ctx->drop_flags) & added_ctxs)) {
		xhci_warn(xhci, "Trying to add endpoint 0x%x "
				"without dropping it.\n",
				(unsigned int) ep->desc.bEndpointAddress);
		return -EINVAL;
	}

	/* If the HCD has already noted the endpoint is enabled,
	 * ignore this request.
	 */
	if (le32_to_cpu(ctrl_ctx->add_flags) & added_ctxs) {
		xhci_warn(xhci, "xHCI %s called with enabled ep %p\n",
				__func__, ep);
		return 0;
	}

	/*
	 * Configuration and alternate setting changes must be done in
	 * process context, not interrupt context (or so documenation
	 * for usb_set_interface() and usb_set_configuration() claim).
	 */
	if (xhci_endpoint_init(xhci, virt_dev, udev, ep, GFP_NOIO) < 0) {
		dev_dbg(&udev->dev, "%s - could not initialize ep %#x\n",
				__func__, ep->desc.bEndpointAddress);
		return -ENOMEM;
	}

	if (xhci->quirks & XHCI_MTK_HOST) {
		ret = xhci_mtk_add_ep_quirk(hcd, udev, ep);
		if (ret < 0) {
			xhci_ring_free(xhci, virt_dev->eps[ep_index].new_ring);
			virt_dev->eps[ep_index].new_ring = NULL;
			return ret;
		}
	}

	ctrl_ctx->add_flags |= cpu_to_le32(added_ctxs);
	new_add_flags = le32_to_cpu(ctrl_ctx->add_flags);

	/* If xhci_endpoint_disable() was called for this endpoint, but the
	 * xHC hasn't been notified yet through the check_bandwidth() call,
	 * this re-adds a new state for the endpoint from the new endpoint
	 * descriptors.  We must drop and re-add this endpoint, so we leave the
	 * drop flags alone.
	 */
	new_drop_flags = le32_to_cpu(ctrl_ctx->drop_flags);

	/* Store the usb_device pointer for later use */
	ep->hcpriv = udev;

	ep_ctx = xhci_get_ep_ctx(xhci, virt_dev->in_ctx, ep_index);
	trace_xhci_add_endpoint(ep_ctx);

	xhci_debugfs_create_endpoint(xhci, virt_dev, ep_index);

	xhci_dbg(xhci, "add ep 0x%x, slot id %d, new drop flags = %#x, new add flags = %#x\n",
			(unsigned int) ep->desc.bEndpointAddress,
			udev->slot_id,
			(unsigned int) new_drop_flags,
			(unsigned int) new_add_flags);
	return 0;
}

static void xhci_zero_in_ctx(struct xhci_hcd *xhci, struct xhci_virt_device *virt_dev)
{
	struct xhci_input_control_ctx *ctrl_ctx;
	struct xhci_ep_ctx *ep_ctx;
	struct xhci_slot_ctx *slot_ctx;
	int i;

	ctrl_ctx = xhci_get_input_control_ctx(virt_dev->in_ctx);
	if (!ctrl_ctx) {
		xhci_warn(xhci, "%s: Could not get input context, bad type.\n",
				__func__);
		return;
	}

	/* When a device's add flag and drop flag are zero, any subsequent
	 * configure endpoint command will leave that endpoint's state
	 * untouched.  Make sure we don't leave any old state in the input
	 * endpoint contexts.
	 */
	ctrl_ctx->drop_flags = 0;
	ctrl_ctx->add_flags = 0;
	slot_ctx = xhci_get_slot_ctx(xhci, virt_dev->in_ctx);
	slot_ctx->dev_info &= cpu_to_le32(~LAST_CTX_MASK);
	/* Endpoint 0 is always valid */
	slot_ctx->dev_info |= cpu_to_le32(LAST_CTX(1));
	for (i = 1; i < 31; i++) {
		ep_ctx = xhci_get_ep_ctx(xhci, virt_dev->in_ctx, i);
		ep_ctx->ep_info = 0;
		ep_ctx->ep_info2 = 0;
		ep_ctx->deq = 0;
		ep_ctx->tx_info = 0;
	}
}

static int xhci_configure_endpoint_result(struct xhci_hcd *xhci,
		struct usb_device *udev, u32 *cmd_status)
{
	int ret;

	switch (*cmd_status) {
	case COMP_COMMAND_ABORTED:
	case COMP_COMMAND_RING_STOPPED:
		xhci_warn(xhci, "Timeout while waiting for configure endpoint command\n");
		ret = -ETIME;
		break;
	case COMP_RESOURCE_ERROR:
		dev_warn(&udev->dev,
			 "Not enough host controller resources for new device state.\n");
		ret = -ENOMEM;
		/* FIXME: can we allocate more resources for the HC? */
		break;
	case COMP_BANDWIDTH_ERROR:
	case COMP_SECONDARY_BANDWIDTH_ERROR:
		dev_warn(&udev->dev,
			 "Not enough bandwidth for new device state.\n");
		ret = -ENOSPC;
		/* FIXME: can we go back to the old state? */
		break;
	case COMP_TRB_ERROR:
		/* the HCD set up something wrong */
		dev_warn(&udev->dev, "ERROR: Endpoint drop flag = 0, "
				"add flag = 1, "
				"and endpoint is not disabled.\n");
		ret = -EINVAL;
		break;
	case COMP_INCOMPATIBLE_DEVICE_ERROR:
		dev_warn(&udev->dev,
			 "ERROR: Incompatible device for endpoint configure command.\n");
		ret = -ENODEV;
		break;
	case COMP_SUCCESS:
		xhci_dbg_trace(xhci, trace_xhci_dbg_context_change,
				"Successful Endpoint Configure command");
		ret = 0;
		break;
	default:
		xhci_err(xhci, "ERROR: unexpected command completion code 0x%x.\n",
				*cmd_status);
		ret = -EINVAL;
		break;
	}
	return ret;
}

static int xhci_evaluate_context_result(struct xhci_hcd *xhci,
		struct usb_device *udev, u32 *cmd_status)
{
	int ret;

	switch (*cmd_status) {
	case COMP_COMMAND_ABORTED:
	case COMP_COMMAND_RING_STOPPED:
		xhci_warn(xhci, "Timeout while waiting for evaluate context command\n");
		ret = -ETIME;
		break;
	case COMP_PARAMETER_ERROR:
		dev_warn(&udev->dev,
			 "WARN: xHCI driver setup invalid evaluate context command.\n");
		ret = -EINVAL;
		break;
	case COMP_SLOT_NOT_ENABLED_ERROR:
		dev_warn(&udev->dev,
			"WARN: slot not enabled for evaluate context command.\n");
		ret = -EINVAL;
		break;
	case COMP_CONTEXT_STATE_ERROR:
		dev_warn(&udev->dev,
			"WARN: invalid context state for evaluate context command.\n");
		ret = -EINVAL;
		break;
	case COMP_INCOMPATIBLE_DEVICE_ERROR:
		dev_warn(&udev->dev,
			"ERROR: Incompatible device for evaluate context command.\n");
		ret = -ENODEV;
		break;
	case COMP_MAX_EXIT_LATENCY_TOO_LARGE_ERROR:
		/* Max Exit Latency too large error */
		dev_warn(&udev->dev, "WARN: Max Exit Latency too large\n");
		ret = -EINVAL;
		break;
	case COMP_SUCCESS:
		xhci_dbg_trace(xhci, trace_xhci_dbg_context_change,
				"Successful evaluate context command");
		ret = 0;
		break;
	default:
		xhci_err(xhci, "ERROR: unexpected command completion code 0x%x.\n",
			*cmd_status);
		ret = -EINVAL;
		break;
	}
	return ret;
}

static u32 xhci_count_num_new_endpoints(struct xhci_hcd *xhci,
		struct xhci_input_control_ctx *ctrl_ctx)
{
	u32 valid_add_flags;
	u32 valid_drop_flags;

	/* Ignore the slot flag (bit 0), and the default control endpoint flag
	 * (bit 1).  The default control endpoint is added during the Address
	 * Device command and is never removed until the slot is disabled.
	 */
	valid_add_flags = le32_to_cpu(ctrl_ctx->add_flags) >> 2;
	valid_drop_flags = le32_to_cpu(ctrl_ctx->drop_flags) >> 2;

	/* Use hweight32 to count the number of ones in the add flags, or
	 * number of endpoints added.  Don't count endpoints that are changed
	 * (both added and dropped).
	 */
	return hweight32(valid_add_flags) -
		hweight32(valid_add_flags & valid_drop_flags);
}

static unsigned int xhci_count_num_dropped_endpoints(struct xhci_hcd *xhci,
		struct xhci_input_control_ctx *ctrl_ctx)
{
	u32 valid_add_flags;
	u32 valid_drop_flags;

	valid_add_flags = le32_to_cpu(ctrl_ctx->add_flags) >> 2;
	valid_drop_flags = le32_to_cpu(ctrl_ctx->drop_flags) >> 2;

	return hweight32(valid_drop_flags) -
		hweight32(valid_add_flags & valid_drop_flags);
}

/*
 * We need to reserve the new number of endpoints before the configure endpoint
 * command completes.  We can't subtract the dropped endpoints from the number
 * of active endpoints until the command completes because we can oversubscribe
 * the host in this case:
 *
 *  - the first configure endpoint command drops more endpoints than it adds
 *  - a second configure endpoint command that adds more endpoints is queued
 *  - the first configure endpoint command fails, so the config is unchanged
 *  - the second command may succeed, even though there isn't enough resources
 *
 * Must be called with xhci->lock held.
 */
static int xhci_reserve_host_resources(struct xhci_hcd *xhci,
		struct xhci_input_control_ctx *ctrl_ctx)
{
	u32 added_eps;

	added_eps = xhci_count_num_new_endpoints(xhci, ctrl_ctx);
	if (xhci->num_active_eps + added_eps > xhci->limit_active_eps) {
		xhci_dbg_trace(xhci, trace_xhci_dbg_quirks,
				"Not enough ep ctxs: "
				"%u active, need to add %u, limit is %u.",
				xhci->num_active_eps, added_eps,
				xhci->limit_active_eps);
		return -ENOMEM;
	}
	xhci->num_active_eps += added_eps;
	xhci_dbg_trace(xhci, trace_xhci_dbg_quirks,
			"Adding %u ep ctxs, %u now active.", added_eps,
			xhci->num_active_eps);
	return 0;
}

/*
 * The configure endpoint was failed by the xHC for some other reason, so we
 * need to revert the resources that failed configuration would have used.
 *
 * Must be called with xhci->lock held.
 */
static void xhci_free_host_resources(struct xhci_hcd *xhci,
		struct xhci_input_control_ctx *ctrl_ctx)
{
	u32 num_failed_eps;

	num_failed_eps = xhci_count_num_new_endpoints(xhci, ctrl_ctx);
	xhci->num_active_eps -= num_failed_eps;
	xhci_dbg_trace(xhci, trace_xhci_dbg_quirks,
			"Removing %u failed ep ctxs, %u now active.",
			num_failed_eps,
			xhci->num_active_eps);
}

/*
 * Now that the command has completed, clean up the active endpoint count by
 * subtracting out the endpoints that were dropped (but not changed).
 *
 * Must be called with xhci->lock held.
 */
static void xhci_finish_resource_reservation(struct xhci_hcd *xhci,
		struct xhci_input_control_ctx *ctrl_ctx)
{
	u32 num_dropped_eps;

	num_dropped_eps = xhci_count_num_dropped_endpoints(xhci, ctrl_ctx);
	xhci->num_active_eps -= num_dropped_eps;
	if (num_dropped_eps)
		xhci_dbg_trace(xhci, trace_xhci_dbg_quirks,
				"Removing %u dropped ep ctxs, %u now active.",
				num_dropped_eps,
				xhci->num_active_eps);
}

static unsigned int xhci_get_block_size(struct usb_device *udev)
{
	switch (udev->speed) {
	case USB_SPEED_LOW:
	case USB_SPEED_FULL:
		return FS_BLOCK;
	case USB_SPEED_HIGH:
		return HS_BLOCK;
	case USB_SPEED_SUPER:
	case USB_SPEED_SUPER_PLUS:
		return SS_BLOCK;
	case USB_SPEED_UNKNOWN:
	case USB_SPEED_WIRELESS:
	default:
		/* Should never happen */
		return 1;
	}
}

static unsigned int
xhci_get_largest_overhead(struct xhci_interval_bw *interval_bw)
{
	if (interval_bw->overhead[LS_OVERHEAD_TYPE])
		return LS_OVERHEAD;
	if (interval_bw->overhead[FS_OVERHEAD_TYPE])
		return FS_OVERHEAD;
	return HS_OVERHEAD;
}

/* If we are changing a LS/FS device under a HS hub,
 * make sure (if we are activating a new TT) that the HS bus has enough
 * bandwidth for this new TT.
 */
static int xhci_check_tt_bw_table(struct xhci_hcd *xhci,
		struct xhci_virt_device *virt_dev,
		int old_active_eps)
{
	struct xhci_interval_bw_table *bw_table;
	struct xhci_tt_bw_info *tt_info;

	/* Find the bandwidth table for the root port this TT is attached to. */
	bw_table = &xhci->rh_bw[virt_dev->real_port - 1].bw_table;
	tt_info = virt_dev->tt_info;
	/* If this TT already had active endpoints, the bandwidth for this TT
	 * has already been added.  Removing all periodic endpoints (and thus
	 * making the TT enactive) will only decrease the bandwidth used.
	 */
	if (old_active_eps)
		return 0;
	if (old_active_eps == 0 && tt_info->active_eps != 0) {
		if (bw_table->bw_used + TT_HS_OVERHEAD > HS_BW_LIMIT)
			return -ENOMEM;
		return 0;
	}
	/* Not sure why we would have no new active endpoints...
	 *
	 * Maybe because of an Evaluate Context change for a hub update or a
	 * control endpoint 0 max packet size change?
	 * FIXME: skip the bandwidth calculation in that case.
	 */
	return 0;
}

static int xhci_check_ss_bw(struct xhci_hcd *xhci,
		struct xhci_virt_device *virt_dev)
{
	unsigned int bw_reserved;

	bw_reserved = DIV_ROUND_UP(SS_BW_RESERVED*SS_BW_LIMIT_IN, 100);
	if (virt_dev->bw_table->ss_bw_in > (SS_BW_LIMIT_IN - bw_reserved))
		return -ENOMEM;

	bw_reserved = DIV_ROUND_UP(SS_BW_RESERVED*SS_BW_LIMIT_OUT, 100);
	if (virt_dev->bw_table->ss_bw_out > (SS_BW_LIMIT_OUT - bw_reserved))
		return -ENOMEM;

	return 0;
}

/*
 * This algorithm is a very conservative estimate of the worst-case scheduling
 * scenario for any one interval.  The hardware dynamically schedules the
 * packets, so we can't tell which microframe could be the limiting factor in
 * the bandwidth scheduling.  This only takes into account periodic endpoints.
 *
 * Obviously, we can't solve an NP complete problem to find the minimum worst
 * case scenario.  Instead, we come up with an estimate that is no less than
 * the worst case bandwidth used for any one microframe, but may be an
 * over-estimate.
 *
 * We walk the requirements for each endpoint by interval, starting with the
 * smallest interval, and place packets in the schedule where there is only one
 * possible way to schedule packets for that interval.  In order to simplify
 * this algorithm, we record the largest max packet size for each interval, and
 * assume all packets will be that size.
 *
 * For interval 0, we obviously must schedule all packets for each interval.
 * The bandwidth for interval 0 is just the amount of data to be transmitted
 * (the sum of all max ESIT payload sizes, plus any overhead per packet times
 * the number of packets).
 *
 * For interval 1, we have two possible microframes to schedule those packets
 * in.  For this algorithm, if we can schedule the same number of packets for
 * each possible scheduling opportunity (each microframe), we will do so.  The
 * remaining number of packets will be saved to be transmitted in the gaps in
 * the next interval's scheduling sequence.
 *
 * As we move those remaining packets to be scheduled with interval 2 packets,
 * we have to double the number of remaining packets to transmit.  This is
 * because the intervals are actually powers of 2, and we would be transmitting
 * the previous interval's packets twice in this interval.  We also have to be
 * sure that when we look at the largest max packet size for this interval, we
 * also look at the largest max packet size for the remaining packets and take
 * the greater of the two.
 *
 * The algorithm continues to evenly distribute packets in each scheduling
 * opportunity, and push the remaining packets out, until we get to the last
 * interval.  Then those packets and their associated overhead are just added
 * to the bandwidth used.
 */
static int xhci_check_bw_table(struct xhci_hcd *xhci,
		struct xhci_virt_device *virt_dev,
		int old_active_eps)
{
	unsigned int bw_reserved;
	unsigned int max_bandwidth;
	unsigned int bw_used;
	unsigned int block_size;
	struct xhci_interval_bw_table *bw_table;
	unsigned int packet_size = 0;
	unsigned int overhead = 0;
	unsigned int packets_transmitted = 0;
	unsigned int packets_remaining = 0;
	unsigned int i;

	if (virt_dev->udev->speed >= USB_SPEED_SUPER)
		return xhci_check_ss_bw(xhci, virt_dev);

	if (virt_dev->udev->speed == USB_SPEED_HIGH) {
		max_bandwidth = HS_BW_LIMIT;
		/* Convert percent of bus BW reserved to blocks reserved */
		bw_reserved = DIV_ROUND_UP(HS_BW_RESERVED * max_bandwidth, 100);
	} else {
		max_bandwidth = FS_BW_LIMIT;
		bw_reserved = DIV_ROUND_UP(FS_BW_RESERVED * max_bandwidth, 100);
	}

	bw_table = virt_dev->bw_table;
	/* We need to translate the max packet size and max ESIT payloads into
	 * the units the hardware uses.
	 */
	block_size = xhci_get_block_size(virt_dev->udev);

	/* If we are manipulating a LS/FS device under a HS hub, double check
	 * that the HS bus has enough bandwidth if we are activing a new TT.
	 */
	if (virt_dev->tt_info) {
		xhci_dbg_trace(xhci, trace_xhci_dbg_quirks,
				"Recalculating BW for rootport %u",
				virt_dev->real_port);
		if (xhci_check_tt_bw_table(xhci, virt_dev, old_active_eps)) {
			xhci_warn(xhci, "Not enough bandwidth on HS bus for "
					"newly activated TT.\n");
			return -ENOMEM;
		}
		xhci_dbg_trace(xhci, trace_xhci_dbg_quirks,
				"Recalculating BW for TT slot %u port %u",
				virt_dev->tt_info->slot_id,
				virt_dev->tt_info->ttport);
	} else {
		xhci_dbg_trace(xhci, trace_xhci_dbg_quirks,
				"Recalculating BW for rootport %u",
				virt_dev->real_port);
	}

	/* Add in how much bandwidth will be used for interval zero, or the
	 * rounded max ESIT payload + number of packets * largest overhead.
	 */
	bw_used = DIV_ROUND_UP(bw_table->interval0_esit_payload, block_size) +
		bw_table->interval_bw[0].num_packets *
		xhci_get_largest_overhead(&bw_table->interval_bw[0]);

	for (i = 1; i < XHCI_MAX_INTERVAL; i++) {
		unsigned int bw_added;
		unsigned int largest_mps;
		unsigned int interval_overhead;

		/*
		 * How many packets could we transmit in this interval?
		 * If packets didn't fit in the previous interval, we will need
		 * to transmit that many packets twice within this interval.
		 */
		packets_remaining = 2 * packets_remaining +
			bw_table->interval_bw[i].num_packets;

		/* Find the largest max packet size of this or the previous
		 * interval.
		 */
		if (list_empty(&bw_table->interval_bw[i].endpoints))
			largest_mps = 0;
		else {
			struct xhci_virt_ep *virt_ep;
			struct list_head *ep_entry;

			ep_entry = bw_table->interval_bw[i].endpoints.next;
			virt_ep = list_entry(ep_entry,
					struct xhci_virt_ep, bw_endpoint_list);
			/* Convert to blocks, rounding up */
			largest_mps = DIV_ROUND_UP(
					virt_ep->bw_info.max_packet_size,
					block_size);
		}
		if (largest_mps > packet_size)
			packet_size = largest_mps;

		/* Use the larger overhead of this or the previous interval. */
		interval_overhead = xhci_get_largest_overhead(
				&bw_table->interval_bw[i]);
		if (interval_overhead > overhead)
			overhead = interval_overhead;

		/* How many packets can we evenly distribute across
		 * (1 << (i + 1)) possible scheduling opportunities?
		 */
		packets_transmitted = packets_remaining >> (i + 1);

		/* Add in the bandwidth used for those scheduled packets */
		bw_added = packets_transmitted * (overhead + packet_size);

		/* How many packets do we have remaining to transmit? */
		packets_remaining = packets_remaining % (1 << (i + 1));

		/* What largest max packet size should those packets have? */
		/* If we've transmitted all packets, don't carry over the
		 * largest packet size.
		 */
		if (packets_remaining == 0) {
			packet_size = 0;
			overhead = 0;
		} else if (packets_transmitted > 0) {
			/* Otherwise if we do have remaining packets, and we've
			 * scheduled some packets in this interval, take the
			 * largest max packet size from endpoints with this
			 * interval.
			 */
			packet_size = largest_mps;
			overhead = interval_overhead;
		}
		/* Otherwise carry over packet_size and overhead from the last
		 * time we had a remainder.
		 */
		bw_used += bw_added;
		if (bw_used > max_bandwidth) {
			xhci_warn(xhci, "Not enough bandwidth. "
					"Proposed: %u, Max: %u\n",
				bw_used, max_bandwidth);
			return -ENOMEM;
		}
	}
	/*
	 * Ok, we know we have some packets left over after even-handedly
	 * scheduling interval 15.  We don't know which microframes they will
	 * fit into, so we over-schedule and say they will be scheduled every
	 * microframe.
	 */
	if (packets_remaining > 0)
		bw_used += overhead + packet_size;

	if (!virt_dev->tt_info && virt_dev->udev->speed == USB_SPEED_HIGH) {
		unsigned int port_index = virt_dev->real_port - 1;

		/* OK, we're manipulating a HS device attached to a
		 * root port bandwidth domain.  Include the number of active TTs
		 * in the bandwidth used.
		 */
		bw_used += TT_HS_OVERHEAD *
			xhci->rh_bw[port_index].num_active_tts;
	}

	xhci_dbg_trace(xhci, trace_xhci_dbg_quirks,
		"Final bandwidth: %u, Limit: %u, Reserved: %u, "
		"Available: %u " "percent",
		bw_used, max_bandwidth, bw_reserved,
		(max_bandwidth - bw_used - bw_reserved) * 100 /
		max_bandwidth);

	bw_used += bw_reserved;
	if (bw_used > max_bandwidth) {
		xhci_warn(xhci, "Not enough bandwidth. Proposed: %u, Max: %u\n",
				bw_used, max_bandwidth);
		return -ENOMEM;
	}

	bw_table->bw_used = bw_used;
	return 0;
}

static bool xhci_is_async_ep(unsigned int ep_type)
{
	return (ep_type != ISOC_OUT_EP && ep_type != INT_OUT_EP &&
					ep_type != ISOC_IN_EP &&
					ep_type != INT_IN_EP);
}

static bool xhci_is_sync_in_ep(unsigned int ep_type)
{
	return (ep_type == ISOC_IN_EP || ep_type == INT_IN_EP);
}

static unsigned int xhci_get_ss_bw_consumed(struct xhci_bw_info *ep_bw)
{
	unsigned int mps = DIV_ROUND_UP(ep_bw->max_packet_size, SS_BLOCK);

	if (ep_bw->ep_interval == 0)
		return SS_OVERHEAD_BURST +
			(ep_bw->mult * ep_bw->num_packets *
					(SS_OVERHEAD + mps));
	return DIV_ROUND_UP(ep_bw->mult * ep_bw->num_packets *
				(SS_OVERHEAD + mps + SS_OVERHEAD_BURST),
				1 << ep_bw->ep_interval);

}

static void xhci_drop_ep_from_interval_table(struct xhci_hcd *xhci,
		struct xhci_bw_info *ep_bw,
		struct xhci_interval_bw_table *bw_table,
		struct usb_device *udev,
		struct xhci_virt_ep *virt_ep,
		struct xhci_tt_bw_info *tt_info)
{
	struct xhci_interval_bw	*interval_bw;
	int normalized_interval;

	if (xhci_is_async_ep(ep_bw->type))
		return;

	if (udev->speed >= USB_SPEED_SUPER) {
		if (xhci_is_sync_in_ep(ep_bw->type))
			xhci->devs[udev->slot_id]->bw_table->ss_bw_in -=
				xhci_get_ss_bw_consumed(ep_bw);
		else
			xhci->devs[udev->slot_id]->bw_table->ss_bw_out -=
				xhci_get_ss_bw_consumed(ep_bw);
		return;
	}

	/* SuperSpeed endpoints never get added to intervals in the table, so
	 * this check is only valid for HS/FS/LS devices.
	 */
	if (list_empty(&virt_ep->bw_endpoint_list))
		return;
	/* For LS/FS devices, we need to translate the interval expressed in
	 * microframes to frames.
	 */
	if (udev->speed == USB_SPEED_HIGH)
		normalized_interval = ep_bw->ep_interval;
	else
		normalized_interval = ep_bw->ep_interval - 3;

	if (normalized_interval == 0)
		bw_table->interval0_esit_payload -= ep_bw->max_esit_payload;
	interval_bw = &bw_table->interval_bw[normalized_interval];
	interval_bw->num_packets -= ep_bw->num_packets;
	switch (udev->speed) {
	case USB_SPEED_LOW:
		interval_bw->overhead[LS_OVERHEAD_TYPE] -= 1;
		break;
	case USB_SPEED_FULL:
		interval_bw->overhead[FS_OVERHEAD_TYPE] -= 1;
		break;
	case USB_SPEED_HIGH:
		interval_bw->overhead[HS_OVERHEAD_TYPE] -= 1;
		break;
	case USB_SPEED_SUPER:
	case USB_SPEED_SUPER_PLUS:
	case USB_SPEED_UNKNOWN:
	case USB_SPEED_WIRELESS:
		/* Should never happen because only LS/FS/HS endpoints will get
		 * added to the endpoint list.
		 */
		return;
	}
	if (tt_info)
		tt_info->active_eps -= 1;
	list_del_init(&virt_ep->bw_endpoint_list);
}

static void xhci_add_ep_to_interval_table(struct xhci_hcd *xhci,
		struct xhci_bw_info *ep_bw,
		struct xhci_interval_bw_table *bw_table,
		struct usb_device *udev,
		struct xhci_virt_ep *virt_ep,
		struct xhci_tt_bw_info *tt_info)
{
	struct xhci_interval_bw	*interval_bw;
	struct xhci_virt_ep *smaller_ep;
	int normalized_interval;

	if (xhci_is_async_ep(ep_bw->type))
		return;

	if (udev->speed == USB_SPEED_SUPER) {
		if (xhci_is_sync_in_ep(ep_bw->type))
			xhci->devs[udev->slot_id]->bw_table->ss_bw_in +=
				xhci_get_ss_bw_consumed(ep_bw);
		else
			xhci->devs[udev->slot_id]->bw_table->ss_bw_out +=
				xhci_get_ss_bw_consumed(ep_bw);
		return;
	}

	/* For LS/FS devices, we need to translate the interval expressed in
	 * microframes to frames.
	 */
	if (udev->speed == USB_SPEED_HIGH)
		normalized_interval = ep_bw->ep_interval;
	else
		normalized_interval = ep_bw->ep_interval - 3;

	if (normalized_interval == 0)
		bw_table->interval0_esit_payload += ep_bw->max_esit_payload;
	interval_bw = &bw_table->interval_bw[normalized_interval];
	interval_bw->num_packets += ep_bw->num_packets;
	switch (udev->speed) {
	case USB_SPEED_LOW:
		interval_bw->overhead[LS_OVERHEAD_TYPE] += 1;
		break;
	case USB_SPEED_FULL:
		interval_bw->overhead[FS_OVERHEAD_TYPE] += 1;
		break;
	case USB_SPEED_HIGH:
		interval_bw->overhead[HS_OVERHEAD_TYPE] += 1;
		break;
	case USB_SPEED_SUPER:
	case USB_SPEED_SUPER_PLUS:
	case USB_SPEED_UNKNOWN:
	case USB_SPEED_WIRELESS:
		/* Should never happen because only LS/FS/HS endpoints will get
		 * added to the endpoint list.
		 */
		return;
	}

	if (tt_info)
		tt_info->active_eps += 1;
	/* Insert the endpoint into the list, largest max packet size first. */
	list_for_each_entry(smaller_ep, &interval_bw->endpoints,
			bw_endpoint_list) {
		if (ep_bw->max_packet_size >=
				smaller_ep->bw_info.max_packet_size) {
			/* Add the new ep before the smaller endpoint */
			list_add_tail(&virt_ep->bw_endpoint_list,
					&smaller_ep->bw_endpoint_list);
			return;
		}
	}
	/* Add the new endpoint at the end of the list. */
	list_add_tail(&virt_ep->bw_endpoint_list,
			&interval_bw->endpoints);
}

void xhci_update_tt_active_eps(struct xhci_hcd *xhci,
		struct xhci_virt_device *virt_dev,
		int old_active_eps)
{
	struct xhci_root_port_bw_info *rh_bw_info;
	if (!virt_dev->tt_info)
		return;

	rh_bw_info = &xhci->rh_bw[virt_dev->real_port - 1];
	if (old_active_eps == 0 &&
				virt_dev->tt_info->active_eps != 0) {
		rh_bw_info->num_active_tts += 1;
		rh_bw_info->bw_table.bw_used += TT_HS_OVERHEAD;
	} else if (old_active_eps != 0 &&
				virt_dev->tt_info->active_eps == 0) {
		rh_bw_info->num_active_tts -= 1;
		rh_bw_info->bw_table.bw_used -= TT_HS_OVERHEAD;
	}
}

static int xhci_reserve_bandwidth(struct xhci_hcd *xhci,
		struct xhci_virt_device *virt_dev,
		struct xhci_container_ctx *in_ctx)
{
	struct xhci_bw_info ep_bw_info[31];
	int i;
	struct xhci_input_control_ctx *ctrl_ctx;
	int old_active_eps = 0;

	if (virt_dev->tt_info)
		old_active_eps = virt_dev->tt_info->active_eps;

	ctrl_ctx = xhci_get_input_control_ctx(in_ctx);
	if (!ctrl_ctx) {
		xhci_warn(xhci, "%s: Could not get input context, bad type.\n",
				__func__);
		return -ENOMEM;
	}

	for (i = 0; i < 31; i++) {
		if (!EP_IS_ADDED(ctrl_ctx, i) && !EP_IS_DROPPED(ctrl_ctx, i))
			continue;

		/* Make a copy of the BW info in case we need to revert this */
		memcpy(&ep_bw_info[i], &virt_dev->eps[i].bw_info,
				sizeof(ep_bw_info[i]));
		/* Drop the endpoint from the interval table if the endpoint is
		 * being dropped or changed.
		 */
		if (EP_IS_DROPPED(ctrl_ctx, i))
			xhci_drop_ep_from_interval_table(xhci,
					&virt_dev->eps[i].bw_info,
					virt_dev->bw_table,
					virt_dev->udev,
					&virt_dev->eps[i],
					virt_dev->tt_info);
	}
	/* Overwrite the information stored in the endpoints' bw_info */
	xhci_update_bw_info(xhci, virt_dev->in_ctx, ctrl_ctx, virt_dev);
	for (i = 0; i < 31; i++) {
		/* Add any changed or added endpoints to the interval table */
		if (EP_IS_ADDED(ctrl_ctx, i))
			xhci_add_ep_to_interval_table(xhci,
					&virt_dev->eps[i].bw_info,
					virt_dev->bw_table,
					virt_dev->udev,
					&virt_dev->eps[i],
					virt_dev->tt_info);
	}

	if (!xhci_check_bw_table(xhci, virt_dev, old_active_eps)) {
		/* Ok, this fits in the bandwidth we have.
		 * Update the number of active TTs.
		 */
		xhci_update_tt_active_eps(xhci, virt_dev, old_active_eps);
		return 0;
	}

	/* We don't have enough bandwidth for this, revert the stored info. */
	for (i = 0; i < 31; i++) {
		if (!EP_IS_ADDED(ctrl_ctx, i) && !EP_IS_DROPPED(ctrl_ctx, i))
			continue;

		/* Drop the new copies of any added or changed endpoints from
		 * the interval table.
		 */
		if (EP_IS_ADDED(ctrl_ctx, i)) {
			xhci_drop_ep_from_interval_table(xhci,
					&virt_dev->eps[i].bw_info,
					virt_dev->bw_table,
					virt_dev->udev,
					&virt_dev->eps[i],
					virt_dev->tt_info);
		}
		/* Revert the endpoint back to its old information */
		memcpy(&virt_dev->eps[i].bw_info, &ep_bw_info[i],
				sizeof(ep_bw_info[i]));
		/* Add any changed or dropped endpoints back into the table */
		if (EP_IS_DROPPED(ctrl_ctx, i))
			xhci_add_ep_to_interval_table(xhci,
					&virt_dev->eps[i].bw_info,
					virt_dev->bw_table,
					virt_dev->udev,
					&virt_dev->eps[i],
					virt_dev->tt_info);
	}
	return -ENOMEM;
}


/* Issue a configure endpoint command or evaluate context command
 * and wait for it to finish.
 */
static int xhci_configure_endpoint(struct xhci_hcd *xhci,
		struct usb_device *udev,
		struct xhci_command *command,
		bool ctx_change, bool must_succeed)
{
	int ret;
	unsigned long flags;
	struct xhci_input_control_ctx *ctrl_ctx;
	struct xhci_virt_device *virt_dev;
	struct xhci_slot_ctx *slot_ctx;

	if (!command)
		return -EINVAL;

	spin_lock_irqsave(&xhci->lock, flags);

	if (xhci->xhc_state & XHCI_STATE_DYING) {
		spin_unlock_irqrestore(&xhci->lock, flags);
		return -ESHUTDOWN;
	}

	virt_dev = xhci->devs[udev->slot_id];

	ctrl_ctx = xhci_get_input_control_ctx(command->in_ctx);
	if (!ctrl_ctx) {
		spin_unlock_irqrestore(&xhci->lock, flags);
		xhci_warn(xhci, "%s: Could not get input context, bad type.\n",
				__func__);
		return -ENOMEM;
	}

	if ((xhci->quirks & XHCI_EP_LIMIT_QUIRK) &&
			xhci_reserve_host_resources(xhci, ctrl_ctx)) {
		spin_unlock_irqrestore(&xhci->lock, flags);
		xhci_warn(xhci, "Not enough host resources, "
				"active endpoint contexts = %u\n",
				xhci->num_active_eps);
		return -ENOMEM;
	}
	if ((xhci->quirks & XHCI_SW_BW_CHECKING) &&
	    xhci_reserve_bandwidth(xhci, virt_dev, command->in_ctx)) {
		if ((xhci->quirks & XHCI_EP_LIMIT_QUIRK))
			xhci_free_host_resources(xhci, ctrl_ctx);
		spin_unlock_irqrestore(&xhci->lock, flags);
		xhci_warn(xhci, "Not enough bandwidth\n");
		return -ENOMEM;
	}

	slot_ctx = xhci_get_slot_ctx(xhci, command->in_ctx);

	trace_xhci_configure_endpoint_ctrl_ctx(ctrl_ctx);
	trace_xhci_configure_endpoint(slot_ctx);

	if (!ctx_change)
		ret = xhci_queue_configure_endpoint(xhci, command,
				command->in_ctx->dma,
				udev->slot_id, must_succeed);
	else
		ret = xhci_queue_evaluate_context(xhci, command,
				command->in_ctx->dma,
				udev->slot_id, must_succeed);
	if (ret < 0) {
		if ((xhci->quirks & XHCI_EP_LIMIT_QUIRK))
			xhci_free_host_resources(xhci, ctrl_ctx);
		spin_unlock_irqrestore(&xhci->lock, flags);
		xhci_dbg_trace(xhci,  trace_xhci_dbg_context_change,
				"FIXME allocate a new ring segment");
		return -ENOMEM;
	}
	xhci_ring_cmd_db(xhci);
	spin_unlock_irqrestore(&xhci->lock, flags);

	/* Wait for the configure endpoint command to complete */
	wait_for_completion(command->completion);

	if (!ctx_change)
		ret = xhci_configure_endpoint_result(xhci, udev,
						     &command->status);
	else
		ret = xhci_evaluate_context_result(xhci, udev,
						   &command->status);

	if ((xhci->quirks & XHCI_EP_LIMIT_QUIRK)) {
		spin_lock_irqsave(&xhci->lock, flags);
		/* If the command failed, remove the reserved resources.
		 * Otherwise, clean up the estimate to include dropped eps.
		 */
		if (ret)
			xhci_free_host_resources(xhci, ctrl_ctx);
		else
			xhci_finish_resource_reservation(xhci, ctrl_ctx);
		spin_unlock_irqrestore(&xhci->lock, flags);
	}
	return ret;
}

static void xhci_check_bw_drop_ep_streams(struct xhci_hcd *xhci,
	struct xhci_virt_device *vdev, int i)
{
	struct xhci_virt_ep *ep = &vdev->eps[i];

	if (ep->ep_state & EP_HAS_STREAMS) {
		xhci_warn(xhci, "WARN: endpoint 0x%02x has streams on set_interface, freeing streams.\n",
				xhci_get_endpoint_address(i));
		xhci_free_stream_info(xhci, ep->stream_info);
		ep->stream_info = NULL;
		ep->ep_state &= ~EP_HAS_STREAMS;
	}
}

/* Called after one or more calls to xhci_add_endpoint() or
 * xhci_drop_endpoint().  If this call fails, the USB core is expected
 * to call xhci_reset_bandwidth().
 *
 * Since we are in the middle of changing either configuration or
 * installing a new alt setting, the USB core won't allow URBs to be
 * enqueued for any endpoint on the old config or interface.  Nothing
 * else should be touching the xhci->devs[slot_id] structure, so we
 * don't need to take the xhci->lock for manipulating that.
 */
static int xhci_check_bandwidth(struct usb_hcd *hcd, struct usb_device *udev)
{
	int i;
	int ret = 0;
	struct xhci_hcd *xhci;
	struct xhci_virt_device	*virt_dev;
	struct xhci_input_control_ctx *ctrl_ctx;
	struct xhci_slot_ctx *slot_ctx;
	struct xhci_command *command;

	ret = xhci_check_args(hcd, udev, NULL, 0, true, __func__);
	if (ret <= 0)
		return ret;
	xhci = hcd_to_xhci(hcd);
	if ((xhci->xhc_state & XHCI_STATE_DYING) ||
		(xhci->xhc_state & XHCI_STATE_REMOVING))
		return -ENODEV;

	xhci_dbg(xhci, "%s called for udev %p\n", __func__, udev);
	virt_dev = xhci->devs[udev->slot_id];

	command = xhci_alloc_command(xhci, true, GFP_KERNEL);
	if (!command)
		return -ENOMEM;

	command->in_ctx = virt_dev->in_ctx;

	/* See section 4.6.6 - A0 = 1; A1 = D0 = D1 = 0 */
	ctrl_ctx = xhci_get_input_control_ctx(command->in_ctx);
	if (!ctrl_ctx) {
		xhci_warn(xhci, "%s: Could not get input context, bad type.\n",
				__func__);
		ret = -ENOMEM;
		goto command_cleanup;
	}
	ctrl_ctx->add_flags |= cpu_to_le32(SLOT_FLAG);
	ctrl_ctx->add_flags &= cpu_to_le32(~EP0_FLAG);
	ctrl_ctx->drop_flags &= cpu_to_le32(~(SLOT_FLAG | EP0_FLAG));

	/* Don't issue the command if there's no endpoints to update. */
	if (ctrl_ctx->add_flags == cpu_to_le32(SLOT_FLAG) &&
	    ctrl_ctx->drop_flags == 0) {
		ret = 0;
		goto command_cleanup;
	}
	/* Fix up Context Entries field. Minimum value is EP0 == BIT(1). */
	slot_ctx = xhci_get_slot_ctx(xhci, virt_dev->in_ctx);
	for (i = 31; i >= 1; i--) {
		__le32 le32 = cpu_to_le32(BIT(i));

		if ((virt_dev->eps[i-1].ring && !(ctrl_ctx->drop_flags & le32))
		    || (ctrl_ctx->add_flags & le32) || i == 1) {
			slot_ctx->dev_info &= cpu_to_le32(~LAST_CTX_MASK);
			slot_ctx->dev_info |= cpu_to_le32(LAST_CTX(i));
			break;
		}
	}

	ret = xhci_configure_endpoint(xhci, udev, command,
			false, false);
	if (ret)
		/* Callee should call reset_bandwidth() */
		goto command_cleanup;

	/* Free any rings that were dropped, but not changed. */
	for (i = 1; i < 31; i++) {
		if ((le32_to_cpu(ctrl_ctx->drop_flags) & (1 << (i + 1))) &&
		    !(le32_to_cpu(ctrl_ctx->add_flags) & (1 << (i + 1)))) {
			xhci_free_endpoint_ring(xhci, virt_dev, i);
			xhci_check_bw_drop_ep_streams(xhci, virt_dev, i);
		}
	}
	xhci_zero_in_ctx(xhci, virt_dev);
	/*
	 * Install any rings for completely new endpoints or changed endpoints,
	 * and free any old rings from changed endpoints.
	 */
	for (i = 1; i < 31; i++) {
		if (!virt_dev->eps[i].new_ring)
			continue;
		/* Only free the old ring if it exists.
		 * It may not if this is the first add of an endpoint.
		 */
		if (virt_dev->eps[i].ring) {
			xhci_free_endpoint_ring(xhci, virt_dev, i);
		}
		xhci_check_bw_drop_ep_streams(xhci, virt_dev, i);
		virt_dev->eps[i].ring = virt_dev->eps[i].new_ring;
		virt_dev->eps[i].new_ring = NULL;
	}
command_cleanup:
	kfree(command->completion);
	kfree(command);

	return ret;
}

static void xhci_reset_bandwidth(struct usb_hcd *hcd, struct usb_device *udev)
{
	struct xhci_hcd *xhci;
	struct xhci_virt_device	*virt_dev;
	int i, ret;

	ret = xhci_check_args(hcd, udev, NULL, 0, true, __func__);
	if (ret <= 0)
		return;
	xhci = hcd_to_xhci(hcd);

	xhci_dbg(xhci, "%s called for udev %p\n", __func__, udev);
	virt_dev = xhci->devs[udev->slot_id];
	/* Free any rings allocated for added endpoints */
	for (i = 0; i < 31; i++) {
		if (virt_dev->eps[i].new_ring) {
			xhci_debugfs_remove_endpoint(xhci, virt_dev, i);
			xhci_ring_free(xhci, virt_dev->eps[i].new_ring);
			virt_dev->eps[i].new_ring = NULL;
		}
	}
	xhci_zero_in_ctx(xhci, virt_dev);
}

static void xhci_setup_input_ctx_for_config_ep(struct xhci_hcd *xhci,
		struct xhci_container_ctx *in_ctx,
		struct xhci_container_ctx *out_ctx,
		struct xhci_input_control_ctx *ctrl_ctx,
		u32 add_flags, u32 drop_flags)
{
	ctrl_ctx->add_flags = cpu_to_le32(add_flags);
	ctrl_ctx->drop_flags = cpu_to_le32(drop_flags);
	xhci_slot_copy(xhci, in_ctx, out_ctx);
	ctrl_ctx->add_flags |= cpu_to_le32(SLOT_FLAG);
}

static void xhci_setup_input_ctx_for_quirk(struct xhci_hcd *xhci,
		unsigned int slot_id, unsigned int ep_index,
		struct xhci_dequeue_state *deq_state)
{
	struct xhci_input_control_ctx *ctrl_ctx;
	struct xhci_container_ctx *in_ctx;
	struct xhci_ep_ctx *ep_ctx;
	u32 added_ctxs;
	dma_addr_t addr;

	in_ctx = xhci->devs[slot_id]->in_ctx;
	ctrl_ctx = xhci_get_input_control_ctx(in_ctx);
	if (!ctrl_ctx) {
		xhci_warn(xhci, "%s: Could not get input context, bad type.\n",
				__func__);
		return;
	}

	xhci_endpoint_copy(xhci, xhci->devs[slot_id]->in_ctx,
			xhci->devs[slot_id]->out_ctx, ep_index);
	ep_ctx = xhci_get_ep_ctx(xhci, in_ctx, ep_index);
	addr = xhci_trb_virt_to_dma(deq_state->new_deq_seg,
			deq_state->new_deq_ptr);
	if (addr == 0) {
		xhci_warn(xhci, "WARN Cannot submit config ep after "
				"reset ep command\n");
		xhci_warn(xhci, "WARN deq seg = %p, deq ptr = %p\n",
				deq_state->new_deq_seg,
				deq_state->new_deq_ptr);
		return;
	}
	ep_ctx->deq = cpu_to_le64(addr | deq_state->new_cycle_state);

	added_ctxs = xhci_get_endpoint_flag_from_index(ep_index);
	xhci_setup_input_ctx_for_config_ep(xhci, xhci->devs[slot_id]->in_ctx,
			xhci->devs[slot_id]->out_ctx, ctrl_ctx,
			added_ctxs, added_ctxs);
}

void xhci_cleanup_stalled_ring(struct xhci_hcd *xhci, unsigned int ep_index,
			       unsigned int stream_id, struct xhci_td *td)
{
	struct xhci_dequeue_state deq_state;
	struct usb_device *udev = td->urb->dev;

	xhci_dbg_trace(xhci, trace_xhci_dbg_reset_ep,
			"Cleaning up stalled endpoint ring");
	/* We need to move the HW's dequeue pointer past this TD,
	 * or it will attempt to resend it on the next doorbell ring.
	 */
	xhci_find_new_dequeue_state(xhci, udev->slot_id,
			ep_index, stream_id, td, &deq_state);

	if (!deq_state.new_deq_ptr || !deq_state.new_deq_seg)
		return;

	/* HW with the reset endpoint quirk will use the saved dequeue state to
	 * issue a configure endpoint command later.
	 */
	if (!(xhci->quirks & XHCI_RESET_EP_QUIRK)) {
		xhci_dbg_trace(xhci, trace_xhci_dbg_reset_ep,
				"Queueing new dequeue state");
		xhci_queue_new_dequeue_state(xhci, udev->slot_id,
				ep_index, &deq_state);
	} else {
		/* Better hope no one uses the input context between now and the
		 * reset endpoint completion!
		 * XXX: No idea how this hardware will react when stream rings
		 * are enabled.
		 */
		xhci_dbg_trace(xhci, trace_xhci_dbg_quirks,
				"Setting up input context for "
				"configure endpoint command");
		xhci_setup_input_ctx_for_quirk(xhci, udev->slot_id,
				ep_index, &deq_state);
	}
}

static void xhci_endpoint_disable(struct usb_hcd *hcd,
				  struct usb_host_endpoint *host_ep)
{
	struct xhci_hcd		*xhci;
	struct xhci_virt_device	*vdev;
	struct xhci_virt_ep	*ep;
	struct usb_device	*udev;
	unsigned long		flags;
	unsigned int		ep_index;

	xhci = hcd_to_xhci(hcd);
rescan:
	spin_lock_irqsave(&xhci->lock, flags);

	udev = (struct usb_device *)host_ep->hcpriv;
	if (!udev || !udev->slot_id)
		goto done;

	vdev = xhci->devs[udev->slot_id];
	if (!vdev)
		goto done;

	ep_index = xhci_get_endpoint_index(&host_ep->desc);
	ep = &vdev->eps[ep_index];
	if (!ep)
		goto done;

	/* wait for hub_tt_work to finish clearing hub TT */
	if (ep->ep_state & EP_CLEARING_TT) {
		spin_unlock_irqrestore(&xhci->lock, flags);
		schedule_timeout_uninterruptible(1);
		goto rescan;
	}

	if (ep->ep_state)
		xhci_dbg(xhci, "endpoint disable with ep_state 0x%x\n",
			 ep->ep_state);
done:
	host_ep->hcpriv = NULL;
	spin_unlock_irqrestore(&xhci->lock, flags);
}

/*
 * Called after usb core issues a clear halt control message.
 * The host side of the halt should already be cleared by a reset endpoint
 * command issued when the STALL event was received.
 *
 * The reset endpoint command may only be issued to endpoints in the halted
 * state. For software that wishes to reset the data toggle or sequence number
 * of an endpoint that isn't in the halted state this function will issue a
 * configure endpoint command with the Drop and Add bits set for the target
 * endpoint. Refer to the additional note in xhci spcification section 4.6.8.
 */

static void xhci_endpoint_reset(struct usb_hcd *hcd,
		struct usb_host_endpoint *host_ep)
{
	struct xhci_hcd *xhci;
	struct usb_device *udev;
	struct xhci_virt_device *vdev;
	struct xhci_virt_ep *ep;
	struct xhci_input_control_ctx *ctrl_ctx;
	struct xhci_command *stop_cmd, *cfg_cmd;
	unsigned int ep_index;
	unsigned long flags;
	u32 ep_flag;
	int err;

	xhci = hcd_to_xhci(hcd);
	if (!host_ep->hcpriv)
		return;
	udev = (struct usb_device *) host_ep->hcpriv;
	vdev = xhci->devs[udev->slot_id];

	/*
	 * vdev may be lost due to xHC restore error and re-initialization
	 * during S3/S4 resume. A new vdev will be allocated later by
	 * xhci_discover_or_reset_device()
	 */
	if (!udev->slot_id || !vdev)
		return;
	ep_index = xhci_get_endpoint_index(&host_ep->desc);
	ep = &vdev->eps[ep_index];
	if (!ep)
		return;

	/* Bail out if toggle is already being cleared by a endpoint reset */
	if (ep->ep_state & EP_HARD_CLEAR_TOGGLE) {
		ep->ep_state &= ~EP_HARD_CLEAR_TOGGLE;
		return;
	}
	/* Only interrupt and bulk ep's use data toggle, USB2 spec 5.5.4-> */
	if (usb_endpoint_xfer_control(&host_ep->desc) ||
	    usb_endpoint_xfer_isoc(&host_ep->desc))
		return;

	ep_flag = xhci_get_endpoint_flag(&host_ep->desc);

	if (ep_flag == SLOT_FLAG || ep_flag == EP0_FLAG)
		return;

	stop_cmd = xhci_alloc_command(xhci, true, GFP_NOWAIT);
	if (!stop_cmd)
		return;

	cfg_cmd = xhci_alloc_command_with_ctx(xhci, true, GFP_NOWAIT);
	if (!cfg_cmd)
		goto cleanup;

	spin_lock_irqsave(&xhci->lock, flags);

	/* block queuing new trbs and ringing ep doorbell */
	ep->ep_state |= EP_SOFT_CLEAR_TOGGLE;

	/*
	 * Make sure endpoint ring is empty before resetting the toggle/seq.
	 * Driver is required to synchronously cancel all transfer request.
	 * Stop the endpoint to force xHC to update the output context
	 */

	if (!list_empty(&ep->ring->td_list)) {
		dev_err(&udev->dev, "EP not empty, refuse reset\n");
		spin_unlock_irqrestore(&xhci->lock, flags);
		xhci_free_command(xhci, cfg_cmd);
		goto cleanup;
	}

	err = xhci_queue_stop_endpoint(xhci, stop_cmd, udev->slot_id,
					ep_index, 0);
	if (err < 0) {
		spin_unlock_irqrestore(&xhci->lock, flags);
		xhci_free_command(xhci, cfg_cmd);
		xhci_dbg(xhci, "%s: Failed to queue stop ep command, %d ",
				__func__, err);
		goto cleanup;
	}

	xhci_ring_cmd_db(xhci);
	spin_unlock_irqrestore(&xhci->lock, flags);

	wait_for_completion(stop_cmd->completion);

	spin_lock_irqsave(&xhci->lock, flags);

	/* config ep command clears toggle if add and drop ep flags are set */
	ctrl_ctx = xhci_get_input_control_ctx(cfg_cmd->in_ctx);
	xhci_setup_input_ctx_for_config_ep(xhci, cfg_cmd->in_ctx, vdev->out_ctx,
					   ctrl_ctx, ep_flag, ep_flag);
	xhci_endpoint_copy(xhci, cfg_cmd->in_ctx, vdev->out_ctx, ep_index);

	err = xhci_queue_configure_endpoint(xhci, cfg_cmd, cfg_cmd->in_ctx->dma,
				      udev->slot_id, false);
	if (err < 0) {
		spin_unlock_irqrestore(&xhci->lock, flags);
		xhci_free_command(xhci, cfg_cmd);
		xhci_dbg(xhci, "%s: Failed to queue config ep command, %d ",
				__func__, err);
		goto cleanup;
	}

	xhci_ring_cmd_db(xhci);
	spin_unlock_irqrestore(&xhci->lock, flags);

	wait_for_completion(cfg_cmd->completion);

	ep->ep_state &= ~EP_SOFT_CLEAR_TOGGLE;
	xhci_free_command(xhci, cfg_cmd);
cleanup:
	xhci_free_command(xhci, stop_cmd);
}

static int xhci_check_streams_endpoint(struct xhci_hcd *xhci,
		struct usb_device *udev, struct usb_host_endpoint *ep,
		unsigned int slot_id)
{
	int ret;
	unsigned int ep_index;
	unsigned int ep_state;

	if (!ep)
		return -EINVAL;
	ret = xhci_check_args(xhci_to_hcd(xhci), udev, ep, 1, true, __func__);
	if (ret <= 0)
		return -EINVAL;
	if (usb_ss_max_streams(&ep->ss_ep_comp) == 0) {
		xhci_warn(xhci, "WARN: SuperSpeed Endpoint Companion"
				" descriptor for ep 0x%x does not support streams\n",
				ep->desc.bEndpointAddress);
		return -EINVAL;
	}

	ep_index = xhci_get_endpoint_index(&ep->desc);
	ep_state = xhci->devs[slot_id]->eps[ep_index].ep_state;
	if (ep_state & EP_HAS_STREAMS ||
			ep_state & EP_GETTING_STREAMS) {
		xhci_warn(xhci, "WARN: SuperSpeed bulk endpoint 0x%x "
				"already has streams set up.\n",
				ep->desc.bEndpointAddress);
		xhci_warn(xhci, "Send email to xHCI maintainer and ask for "
				"dynamic stream context array reallocation.\n");
		return -EINVAL;
	}
	if (!list_empty(&xhci->devs[slot_id]->eps[ep_index].ring->td_list)) {
		xhci_warn(xhci, "Cannot setup streams for SuperSpeed bulk "
				"endpoint 0x%x; URBs are pending.\n",
				ep->desc.bEndpointAddress);
		return -EINVAL;
	}
	return 0;
}

static void xhci_calculate_streams_entries(struct xhci_hcd *xhci,
		unsigned int *num_streams, unsigned int *num_stream_ctxs)
{
	unsigned int max_streams;

	/* The stream context array size must be a power of two */
	*num_stream_ctxs = roundup_pow_of_two(*num_streams);
	/*
	 * Find out how many primary stream array entries the host controller
	 * supports.  Later we may use secondary stream arrays (similar to 2nd
	 * level page entries), but that's an optional feature for xHCI host
	 * controllers. xHCs must support at least 4 stream IDs.
	 */
	max_streams = HCC_MAX_PSA(xhci->hcc_params);
	if (*num_stream_ctxs > max_streams) {
		xhci_dbg(xhci, "xHCI HW only supports %u stream ctx entries.\n",
				max_streams);
		*num_stream_ctxs = max_streams;
		*num_streams = max_streams;
	}
}

/* Returns an error code if one of the endpoint already has streams.
 * This does not change any data structures, it only checks and gathers
 * information.
 */
static int xhci_calculate_streams_and_bitmask(struct xhci_hcd *xhci,
		struct usb_device *udev,
		struct usb_host_endpoint **eps, unsigned int num_eps,
		unsigned int *num_streams, u32 *changed_ep_bitmask)
{
	unsigned int max_streams;
	unsigned int endpoint_flag;
	int i;
	int ret;

	for (i = 0; i < num_eps; i++) {
		ret = xhci_check_streams_endpoint(xhci, udev,
				eps[i], udev->slot_id);
		if (ret < 0)
			return ret;

		max_streams = usb_ss_max_streams(&eps[i]->ss_ep_comp);
		if (max_streams < (*num_streams - 1)) {
			xhci_dbg(xhci, "Ep 0x%x only supports %u stream IDs.\n",
					eps[i]->desc.bEndpointAddress,
					max_streams);
			*num_streams = max_streams+1;
		}

		endpoint_flag = xhci_get_endpoint_flag(&eps[i]->desc);
		if (*changed_ep_bitmask & endpoint_flag)
			return -EINVAL;
		*changed_ep_bitmask |= endpoint_flag;
	}
	return 0;
}

static u32 xhci_calculate_no_streams_bitmask(struct xhci_hcd *xhci,
		struct usb_device *udev,
		struct usb_host_endpoint **eps, unsigned int num_eps)
{
	u32 changed_ep_bitmask = 0;
	unsigned int slot_id;
	unsigned int ep_index;
	unsigned int ep_state;
	int i;

	slot_id = udev->slot_id;
	if (!xhci->devs[slot_id])
		return 0;

	for (i = 0; i < num_eps; i++) {
		ep_index = xhci_get_endpoint_index(&eps[i]->desc);
		ep_state = xhci->devs[slot_id]->eps[ep_index].ep_state;
		/* Are streams already being freed for the endpoint? */
		if (ep_state & EP_GETTING_NO_STREAMS) {
			xhci_warn(xhci, "WARN Can't disable streams for "
					"endpoint 0x%x, "
					"streams are being disabled already\n",
					eps[i]->desc.bEndpointAddress);
			return 0;
		}
		/* Are there actually any streams to free? */
		if (!(ep_state & EP_HAS_STREAMS) &&
				!(ep_state & EP_GETTING_STREAMS)) {
			xhci_warn(xhci, "WARN Can't disable streams for "
					"endpoint 0x%x, "
					"streams are already disabled!\n",
					eps[i]->desc.bEndpointAddress);
			xhci_warn(xhci, "WARN xhci_free_streams() called "
					"with non-streams endpoint\n");
			return 0;
		}
		changed_ep_bitmask |= xhci_get_endpoint_flag(&eps[i]->desc);
	}
	return changed_ep_bitmask;
}

/*
 * The USB device drivers use this function (through the HCD interface in USB
 * core) to prepare a set of bulk endpoints to use streams.  Streams are used to
 * coordinate mass storage command queueing across multiple endpoints (basically
 * a stream ID == a task ID).
 *
 * Setting up streams involves allocating the same size stream context array
 * for each endpoint and issuing a configure endpoint command for all endpoints.
 *
 * Don't allow the call to succeed if one endpoint only supports one stream
 * (which means it doesn't support streams at all).
 *
 * Drivers may get less stream IDs than they asked for, if the host controller
 * hardware or endpoints claim they can't support the number of requested
 * stream IDs.
 */
static int xhci_alloc_streams(struct usb_hcd *hcd, struct usb_device *udev,
		struct usb_host_endpoint **eps, unsigned int num_eps,
		unsigned int num_streams, gfp_t mem_flags)
{
	int i, ret;
	struct xhci_hcd *xhci;
	struct xhci_virt_device *vdev;
	struct xhci_command *config_cmd;
	struct xhci_input_control_ctx *ctrl_ctx;
	unsigned int ep_index;
	unsigned int num_stream_ctxs;
	unsigned int max_packet;
	unsigned long flags;
	u32 changed_ep_bitmask = 0;

	if (!eps)
		return -EINVAL;

	/* Add one to the number of streams requested to account for
	 * stream 0 that is reserved for xHCI usage.
	 */
	num_streams += 1;
	xhci = hcd_to_xhci(hcd);
	xhci_dbg(xhci, "Driver wants %u stream IDs (including stream 0).\n",
			num_streams);

	/* MaxPSASize value 0 (2 streams) means streams are not supported */
	if ((xhci->quirks & XHCI_BROKEN_STREAMS) ||
			HCC_MAX_PSA(xhci->hcc_params) < 4) {
		xhci_dbg(xhci, "xHCI controller does not support streams.\n");
		return -ENOSYS;
	}

	config_cmd = xhci_alloc_command_with_ctx(xhci, true, mem_flags);
	if (!config_cmd)
		return -ENOMEM;

	ctrl_ctx = xhci_get_input_control_ctx(config_cmd->in_ctx);
	if (!ctrl_ctx) {
		xhci_warn(xhci, "%s: Could not get input context, bad type.\n",
				__func__);
		xhci_free_command(xhci, config_cmd);
		return -ENOMEM;
	}

	/* Check to make sure all endpoints are not already configured for
	 * streams.  While we're at it, find the maximum number of streams that
	 * all the endpoints will support and check for duplicate endpoints.
	 */
	spin_lock_irqsave(&xhci->lock, flags);
	ret = xhci_calculate_streams_and_bitmask(xhci, udev, eps,
			num_eps, &num_streams, &changed_ep_bitmask);
	if (ret < 0) {
		xhci_free_command(xhci, config_cmd);
		spin_unlock_irqrestore(&xhci->lock, flags);
		return ret;
	}
	if (num_streams <= 1) {
		xhci_warn(xhci, "WARN: endpoints can't handle "
				"more than one stream.\n");
		xhci_free_command(xhci, config_cmd);
		spin_unlock_irqrestore(&xhci->lock, flags);
		return -EINVAL;
	}
	vdev = xhci->devs[udev->slot_id];
	/* Mark each endpoint as being in transition, so
	 * xhci_urb_enqueue() will reject all URBs.
	 */
	for (i = 0; i < num_eps; i++) {
		ep_index = xhci_get_endpoint_index(&eps[i]->desc);
		vdev->eps[ep_index].ep_state |= EP_GETTING_STREAMS;
	}
	spin_unlock_irqrestore(&xhci->lock, flags);

	/* Setup internal data structures and allocate HW data structures for
	 * streams (but don't install the HW structures in the input context
	 * until we're sure all memory allocation succeeded).
	 */
	xhci_calculate_streams_entries(xhci, &num_streams, &num_stream_ctxs);
	xhci_dbg(xhci, "Need %u stream ctx entries for %u stream IDs.\n",
			num_stream_ctxs, num_streams);

	for (i = 0; i < num_eps; i++) {
		ep_index = xhci_get_endpoint_index(&eps[i]->desc);
		max_packet = usb_endpoint_maxp(&eps[i]->desc);
		vdev->eps[ep_index].stream_info = xhci_alloc_stream_info(xhci,
				num_stream_ctxs,
				num_streams,
				max_packet, mem_flags);
		if (!vdev->eps[ep_index].stream_info)
			goto cleanup;
		/* Set maxPstreams in endpoint context and update deq ptr to
		 * point to stream context array. FIXME
		 */
	}

	/* Set up the input context for a configure endpoint command. */
	for (i = 0; i < num_eps; i++) {
		struct xhci_ep_ctx *ep_ctx;

		ep_index = xhci_get_endpoint_index(&eps[i]->desc);
		ep_ctx = xhci_get_ep_ctx(xhci, config_cmd->in_ctx, ep_index);

		xhci_endpoint_copy(xhci, config_cmd->in_ctx,
				vdev->out_ctx, ep_index);
		xhci_setup_streams_ep_input_ctx(xhci, ep_ctx,
				vdev->eps[ep_index].stream_info);
	}
	/* Tell the HW to drop its old copy of the endpoint context info
	 * and add the updated copy from the input context.
	 */
	xhci_setup_input_ctx_for_config_ep(xhci, config_cmd->in_ctx,
			vdev->out_ctx, ctrl_ctx,
			changed_ep_bitmask, changed_ep_bitmask);

	/* Issue and wait for the configure endpoint command */
	ret = xhci_configure_endpoint(xhci, udev, config_cmd,
			false, false);

	/* xHC rejected the configure endpoint command for some reason, so we
	 * leave the old ring intact and free our internal streams data
	 * structure.
	 */
	if (ret < 0)
		goto cleanup;

	spin_lock_irqsave(&xhci->lock, flags);
	for (i = 0; i < num_eps; i++) {
		ep_index = xhci_get_endpoint_index(&eps[i]->desc);
		vdev->eps[ep_index].ep_state &= ~EP_GETTING_STREAMS;
		xhci_dbg(xhci, "Slot %u ep ctx %u now has streams.\n",
			 udev->slot_id, ep_index);
		vdev->eps[ep_index].ep_state |= EP_HAS_STREAMS;
	}
	xhci_free_command(xhci, config_cmd);
	spin_unlock_irqrestore(&xhci->lock, flags);

	/* Subtract 1 for stream 0, which drivers can't use */
	return num_streams - 1;

cleanup:
	/* If it didn't work, free the streams! */
	for (i = 0; i < num_eps; i++) {
		ep_index = xhci_get_endpoint_index(&eps[i]->desc);
		xhci_free_stream_info(xhci, vdev->eps[ep_index].stream_info);
		vdev->eps[ep_index].stream_info = NULL;
		/* FIXME Unset maxPstreams in endpoint context and
		 * update deq ptr to point to normal string ring.
		 */
		vdev->eps[ep_index].ep_state &= ~EP_GETTING_STREAMS;
		vdev->eps[ep_index].ep_state &= ~EP_HAS_STREAMS;
		xhci_endpoint_zero(xhci, vdev, eps[i]);
	}
	xhci_free_command(xhci, config_cmd);
	return -ENOMEM;
}

/* Transition the endpoint from using streams to being a "normal" endpoint
 * without streams.
 *
 * Modify the endpoint context state, submit a configure endpoint command,
 * and free all endpoint rings for streams if that completes successfully.
 */
static int xhci_free_streams(struct usb_hcd *hcd, struct usb_device *udev,
		struct usb_host_endpoint **eps, unsigned int num_eps,
		gfp_t mem_flags)
{
	int i, ret;
	struct xhci_hcd *xhci;
	struct xhci_virt_device *vdev;
	struct xhci_command *command;
	struct xhci_input_control_ctx *ctrl_ctx;
	unsigned int ep_index;
	unsigned long flags;
	u32 changed_ep_bitmask;

	xhci = hcd_to_xhci(hcd);
	vdev = xhci->devs[udev->slot_id];

	/* Set up a configure endpoint command to remove the streams rings */
	spin_lock_irqsave(&xhci->lock, flags);
	changed_ep_bitmask = xhci_calculate_no_streams_bitmask(xhci,
			udev, eps, num_eps);
	if (changed_ep_bitmask == 0) {
		spin_unlock_irqrestore(&xhci->lock, flags);
		return -EINVAL;
	}

	/* Use the xhci_command structure from the first endpoint.  We may have
	 * allocated too many, but the driver may call xhci_free_streams() for
	 * each endpoint it grouped into one call to xhci_alloc_streams().
	 */
	ep_index = xhci_get_endpoint_index(&eps[0]->desc);
	command = vdev->eps[ep_index].stream_info->free_streams_command;
	ctrl_ctx = xhci_get_input_control_ctx(command->in_ctx);
	if (!ctrl_ctx) {
		spin_unlock_irqrestore(&xhci->lock, flags);
		xhci_warn(xhci, "%s: Could not get input context, bad type.\n",
				__func__);
		return -EINVAL;
	}

	for (i = 0; i < num_eps; i++) {
		struct xhci_ep_ctx *ep_ctx;

		ep_index = xhci_get_endpoint_index(&eps[i]->desc);
		ep_ctx = xhci_get_ep_ctx(xhci, command->in_ctx, ep_index);
		xhci->devs[udev->slot_id]->eps[ep_index].ep_state |=
			EP_GETTING_NO_STREAMS;

		xhci_endpoint_copy(xhci, command->in_ctx,
				vdev->out_ctx, ep_index);
		xhci_setup_no_streams_ep_input_ctx(ep_ctx,
				&vdev->eps[ep_index]);
	}
	xhci_setup_input_ctx_for_config_ep(xhci, command->in_ctx,
			vdev->out_ctx, ctrl_ctx,
			changed_ep_bitmask, changed_ep_bitmask);
	spin_unlock_irqrestore(&xhci->lock, flags);

	/* Issue and wait for the configure endpoint command,
	 * which must succeed.
	 */
	ret = xhci_configure_endpoint(xhci, udev, command,
			false, true);

	/* xHC rejected the configure endpoint command for some reason, so we
	 * leave the streams rings intact.
	 */
	if (ret < 0)
		return ret;

	spin_lock_irqsave(&xhci->lock, flags);
	for (i = 0; i < num_eps; i++) {
		ep_index = xhci_get_endpoint_index(&eps[i]->desc);
		xhci_free_stream_info(xhci, vdev->eps[ep_index].stream_info);
		vdev->eps[ep_index].stream_info = NULL;
		/* FIXME Unset maxPstreams in endpoint context and
		 * update deq ptr to point to normal string ring.
		 */
		vdev->eps[ep_index].ep_state &= ~EP_GETTING_NO_STREAMS;
		vdev->eps[ep_index].ep_state &= ~EP_HAS_STREAMS;
	}
	spin_unlock_irqrestore(&xhci->lock, flags);

	return 0;
}

/*
 * Deletes endpoint resources for endpoints that were active before a Reset
 * Device command, or a Disable Slot command.  The Reset Device command leaves
 * the control endpoint intact, whereas the Disable Slot command deletes it.
 *
 * Must be called with xhci->lock held.
 */
void xhci_free_device_endpoint_resources(struct xhci_hcd *xhci,
	struct xhci_virt_device *virt_dev, bool drop_control_ep)
{
	int i;
	unsigned int num_dropped_eps = 0;
	unsigned int drop_flags = 0;

	for (i = (drop_control_ep ? 0 : 1); i < 31; i++) {
		if (virt_dev->eps[i].ring) {
			drop_flags |= 1 << i;
			num_dropped_eps++;
		}
	}
	xhci->num_active_eps -= num_dropped_eps;
	if (num_dropped_eps)
		xhci_dbg_trace(xhci, trace_xhci_dbg_quirks,
				"Dropped %u ep ctxs, flags = 0x%x, "
				"%u now active.",
				num_dropped_eps, drop_flags,
				xhci->num_active_eps);
}

/*
 * This submits a Reset Device Command, which will set the device state to 0,
 * set the device address to 0, and disable all the endpoints except the default
 * control endpoint.  The USB core should come back and call
 * xhci_address_device(), and then re-set up the configuration.  If this is
 * called because of a usb_reset_and_verify_device(), then the old alternate
 * settings will be re-installed through the normal bandwidth allocation
 * functions.
 *
 * Wait for the Reset Device command to finish.  Remove all structures
 * associated with the endpoints that were disabled.  Clear the input device
 * structure? Reset the control endpoint 0 max packet size?
 *
 * If the virt_dev to be reset does not exist or does not match the udev,
 * it means the device is lost, possibly due to the xHC restore error and
 * re-initialization during S3/S4. In this case, call xhci_alloc_dev() to
 * re-allocate the device.
 */
static int xhci_discover_or_reset_device(struct usb_hcd *hcd,
		struct usb_device *udev)
{
	int ret, i;
	unsigned long flags;
	struct xhci_hcd *xhci;
	unsigned int slot_id;
	struct xhci_virt_device *virt_dev;
	struct xhci_command *reset_device_cmd;
	struct xhci_slot_ctx *slot_ctx;
	int old_active_eps = 0;

	ret = xhci_check_args(hcd, udev, NULL, 0, false, __func__);
	if (ret <= 0)
		return ret;
	xhci = hcd_to_xhci(hcd);
	slot_id = udev->slot_id;
	virt_dev = xhci->devs[slot_id];
	if (!virt_dev) {
		xhci_dbg(xhci, "The device to be reset with slot ID %u does "
				"not exist. Re-allocate the device\n", slot_id);
		ret = xhci_alloc_dev(hcd, udev);
		if (ret == 1)
			return 0;
		else
			return -EINVAL;
	}

	if (virt_dev->tt_info)
		old_active_eps = virt_dev->tt_info->active_eps;

	if (virt_dev->udev != udev) {
		/* If the virt_dev and the udev does not match, this virt_dev
		 * may belong to another udev.
		 * Re-allocate the device.
		 */
		xhci_dbg(xhci, "The device to be reset with slot ID %u does "
				"not match the udev. Re-allocate the device\n",
				slot_id);
		ret = xhci_alloc_dev(hcd, udev);
		if (ret == 1)
			return 0;
		else
			return -EINVAL;
	}

	/* If device is not setup, there is no point in resetting it */
	slot_ctx = xhci_get_slot_ctx(xhci, virt_dev->out_ctx);
	if (GET_SLOT_STATE(le32_to_cpu(slot_ctx->dev_state)) ==
						SLOT_STATE_DISABLED)
		return 0;

	trace_xhci_discover_or_reset_device(slot_ctx);

	xhci_dbg(xhci, "Resetting device with slot ID %u\n", slot_id);
	/* Allocate the command structure that holds the struct completion.
	 * Assume we're in process context, since the normal device reset
	 * process has to wait for the device anyway.  Storage devices are
	 * reset as part of error handling, so use GFP_NOIO instead of
	 * GFP_KERNEL.
	 */
	reset_device_cmd = xhci_alloc_command(xhci, true, GFP_NOIO);
	if (!reset_device_cmd) {
		xhci_dbg(xhci, "Couldn't allocate command structure.\n");
		return -ENOMEM;
	}

	/* Attempt to submit the Reset Device command to the command ring */
	spin_lock_irqsave(&xhci->lock, flags);

	ret = xhci_queue_reset_device(xhci, reset_device_cmd, slot_id);
	if (ret) {
		xhci_dbg(xhci, "FIXME: allocate a command ring segment\n");
		spin_unlock_irqrestore(&xhci->lock, flags);
		goto command_cleanup;
	}
	xhci_ring_cmd_db(xhci);
	spin_unlock_irqrestore(&xhci->lock, flags);

	/* Wait for the Reset Device command to finish */
	wait_for_completion(reset_device_cmd->completion);

	/* The Reset Device command can't fail, according to the 0.95/0.96 spec,
	 * unless we tried to reset a slot ID that wasn't enabled,
	 * or the device wasn't in the addressed or configured state.
	 */
	ret = reset_device_cmd->status;
	switch (ret) {
	case COMP_COMMAND_ABORTED:
	case COMP_COMMAND_RING_STOPPED:
		xhci_warn(xhci, "Timeout waiting for reset device command\n");
		ret = -ETIME;
		goto command_cleanup;
	case COMP_SLOT_NOT_ENABLED_ERROR: /* 0.95 completion for bad slot ID */
	case COMP_CONTEXT_STATE_ERROR: /* 0.96 completion code for same thing */
		xhci_dbg(xhci, "Can't reset device (slot ID %u) in %s state\n",
				slot_id,
				xhci_get_slot_state(xhci, virt_dev->out_ctx));
		xhci_dbg(xhci, "Not freeing device rings.\n");
		/* Don't treat this as an error.  May change my mind later. */
		ret = 0;
		goto command_cleanup;
	case COMP_SUCCESS:
		xhci_dbg(xhci, "Successful reset device command.\n");
		break;
	default:
		if (xhci_is_vendor_info_code(xhci, ret))
			break;
		xhci_warn(xhci, "Unknown completion code %u for "
				"reset device command.\n", ret);
		ret = -EINVAL;
		goto command_cleanup;
	}

	/* Free up host controller endpoint resources */
	if ((xhci->quirks & XHCI_EP_LIMIT_QUIRK)) {
		spin_lock_irqsave(&xhci->lock, flags);
		/* Don't delete the default control endpoint resources */
		xhci_free_device_endpoint_resources(xhci, virt_dev, false);
		spin_unlock_irqrestore(&xhci->lock, flags);
	}

	/* Everything but endpoint 0 is disabled, so free the rings. */
	for (i = 1; i < 31; i++) {
		struct xhci_virt_ep *ep = &virt_dev->eps[i];

		if (ep->ep_state & EP_HAS_STREAMS) {
			xhci_warn(xhci, "WARN: endpoint 0x%02x has streams on device reset, freeing streams.\n",
					xhci_get_endpoint_address(i));
			xhci_free_stream_info(xhci, ep->stream_info);
			ep->stream_info = NULL;
			ep->ep_state &= ~EP_HAS_STREAMS;
		}

		if (ep->ring) {
			xhci_debugfs_remove_endpoint(xhci, virt_dev, i);
			xhci_free_endpoint_ring(xhci, virt_dev, i);
		}
		if (!list_empty(&virt_dev->eps[i].bw_endpoint_list))
			xhci_drop_ep_from_interval_table(xhci,
					&virt_dev->eps[i].bw_info,
					virt_dev->bw_table,
					udev,
					&virt_dev->eps[i],
					virt_dev->tt_info);
		xhci_clear_endpoint_bw_info(&virt_dev->eps[i].bw_info);
	}
	/* If necessary, update the number of active TTs on this root port */
	xhci_update_tt_active_eps(xhci, virt_dev, old_active_eps);
	virt_dev->flags = 0;
	ret = 0;

command_cleanup:
	xhci_free_command(xhci, reset_device_cmd);
	return ret;
}

/*
 * At this point, the struct usb_device is about to go away, the device has
 * disconnected, and all traffic has been stopped and the endpoints have been
 * disabled.  Free any HC data structures associated with that device.
 */
static void xhci_free_dev(struct usb_hcd *hcd, struct usb_device *udev)
{
	struct xhci_hcd *xhci = hcd_to_xhci(hcd);
	struct xhci_virt_device *virt_dev;
	struct xhci_slot_ctx *slot_ctx;
	int i, ret;

#ifndef CONFIG_USB_DEFAULT_PERSIST
	/*
	 * We called pm_runtime_get_noresume when the device was attached.
	 * Decrement the counter here to allow controller to runtime suspend
	 * if no devices remain.
	 */
	if (xhci->quirks & XHCI_RESET_ON_RESUME)
		pm_runtime_put_noidle(hcd->self.controller);
#endif

	ret = xhci_check_args(hcd, udev, NULL, 0, true, __func__);
	/* If the host is halted due to driver unload, we still need to free the
	 * device.
	 */
	if (ret <= 0 && ret != -ENODEV)
		return;

	virt_dev = xhci->devs[udev->slot_id];
	slot_ctx = xhci_get_slot_ctx(xhci, virt_dev->out_ctx);
	trace_xhci_free_dev(slot_ctx);

	/* Stop any wayward timer functions (which may grab the lock) */
	for (i = 0; i < 31; i++) {
		virt_dev->eps[i].ep_state &= ~EP_STOP_CMD_PENDING;
		del_timer_sync(&virt_dev->eps[i].stop_cmd_timer);
	}
	virt_dev->udev = NULL;
	ret = xhci_disable_slot(xhci, udev->slot_id);
	if (ret)
		xhci_free_virt_device(xhci, udev->slot_id);
}

int xhci_disable_slot(struct xhci_hcd *xhci, u32 slot_id)
{
	struct xhci_command *command;
	unsigned long flags;
	u32 state;
	int ret = 0;

	command = xhci_alloc_command(xhci, false, GFP_KERNEL);
	if (!command)
		return -ENOMEM;

	xhci_debugfs_remove_slot(xhci, slot_id);

	spin_lock_irqsave(&xhci->lock, flags);
	/* Don't disable the slot if the host controller is dead. */
	state = readl(&xhci->op_regs->status);
	if (state == 0xffffffff || (xhci->xhc_state & XHCI_STATE_DYING) ||
			(xhci->xhc_state & XHCI_STATE_HALTED)) {
		spin_unlock_irqrestore(&xhci->lock, flags);
		kfree(command);
		return -ENODEV;
	}

	ret = xhci_queue_slot_control(xhci, command, TRB_DISABLE_SLOT,
				slot_id);
	if (ret) {
		spin_unlock_irqrestore(&xhci->lock, flags);
		kfree(command);
		return ret;
	}
	xhci_ring_cmd_db(xhci);
	spin_unlock_irqrestore(&xhci->lock, flags);
	return ret;
}

/*
 * Checks if we have enough host controller resources for the default control
 * endpoint.
 *
 * Must be called with xhci->lock held.
 */
static int xhci_reserve_host_control_ep_resources(struct xhci_hcd *xhci)
{
	if (xhci->num_active_eps + 1 > xhci->limit_active_eps) {
		xhci_dbg_trace(xhci, trace_xhci_dbg_quirks,
				"Not enough ep ctxs: "
				"%u active, need to add 1, limit is %u.",
				xhci->num_active_eps, xhci->limit_active_eps);
		return -ENOMEM;
	}
	xhci->num_active_eps += 1;
	xhci_dbg_trace(xhci, trace_xhci_dbg_quirks,
			"Adding 1 ep ctx, %u now active.",
			xhci->num_active_eps);
	return 0;
}


/*
 * Returns 0 if the xHC ran out of device slots, the Enable Slot command
 * timed out, or allocating memory failed.  Returns 1 on success.
 */
int xhci_alloc_dev(struct usb_hcd *hcd, struct usb_device *udev)
{
	struct xhci_hcd *xhci = hcd_to_xhci(hcd);
	struct xhci_virt_device *vdev;
	struct xhci_slot_ctx *slot_ctx;
	unsigned long flags;
	int ret, slot_id;
	struct xhci_command *command;

	command = xhci_alloc_command(xhci, true, GFP_KERNEL);
	if (!command)
		return 0;

	spin_lock_irqsave(&xhci->lock, flags);
	ret = xhci_queue_slot_control(xhci, command, TRB_ENABLE_SLOT, 0);
	if (ret) {
		spin_unlock_irqrestore(&xhci->lock, flags);
		xhci_dbg(xhci, "FIXME: allocate a command ring segment\n");
		xhci_free_command(xhci, command);
		return 0;
	}
	xhci_ring_cmd_db(xhci);
	spin_unlock_irqrestore(&xhci->lock, flags);

	wait_for_completion(command->completion);
	slot_id = command->slot_id;

	if (!slot_id || command->status != COMP_SUCCESS) {
		xhci_err(xhci, "Error while assigning device slot ID\n");
		xhci_err(xhci, "Max number of devices this xHCI host supports is %u.\n",
				HCS_MAX_SLOTS(
					readl(&xhci->cap_regs->hcs_params1)));
		xhci_free_command(xhci, command);
		return 0;
	}

	xhci_free_command(xhci, command);

	if ((xhci->quirks & XHCI_EP_LIMIT_QUIRK)) {
		spin_lock_irqsave(&xhci->lock, flags);
		ret = xhci_reserve_host_control_ep_resources(xhci);
		if (ret) {
			spin_unlock_irqrestore(&xhci->lock, flags);
			xhci_warn(xhci, "Not enough host resources, "
					"active endpoint contexts = %u\n",
					xhci->num_active_eps);
			goto disable_slot;
		}
		spin_unlock_irqrestore(&xhci->lock, flags);
	}
	/* Use GFP_NOIO, since this function can be called from
	 * xhci_discover_or_reset_device(), which may be called as part of
	 * mass storage driver error handling.
	 */
	if (!xhci_alloc_virt_device(xhci, slot_id, udev, GFP_NOIO)) {
		xhci_warn(xhci, "Could not allocate xHCI USB device data structures\n");
		goto disable_slot;
	}
	vdev = xhci->devs[slot_id];
	slot_ctx = xhci_get_slot_ctx(xhci, vdev->out_ctx);
	trace_xhci_alloc_dev(slot_ctx);

	udev->slot_id = slot_id;

	xhci_debugfs_create_slot(xhci, slot_id);

#ifndef CONFIG_USB_DEFAULT_PERSIST
	/*
	 * If resetting upon resume, we can't put the controller into runtime
	 * suspend if there is a device attached.
	 */
	if (xhci->quirks & XHCI_RESET_ON_RESUME)
		pm_runtime_get_noresume(hcd->self.controller);
#endif

	/* Is this a LS or FS device under a HS hub? */
	/* Hub or peripherial? */
	return 1;

disable_slot:
	ret = xhci_disable_slot(xhci, udev->slot_id);
	if (ret)
		xhci_free_virt_device(xhci, udev->slot_id);

	return 0;
}

/*
 * Issue an Address Device command and optionally send a corresponding
 * SetAddress request to the device.
 */
static int xhci_setup_device(struct usb_hcd *hcd, struct usb_device *udev,
			     enum xhci_setup_dev setup)
{
	const char *act = setup == SETUP_CONTEXT_ONLY ? "context" : "address";
	unsigned long flags;
	struct xhci_virt_device *virt_dev;
	int ret = 0;
	struct xhci_hcd *xhci = hcd_to_xhci(hcd);
	struct xhci_slot_ctx *slot_ctx;
	struct xhci_input_control_ctx *ctrl_ctx;
	u64 temp_64;
	struct xhci_command *command = NULL;

	mutex_lock(&xhci->mutex);

	if (xhci->xhc_state) {	/* dying, removing or halted */
		ret = -ESHUTDOWN;
		goto out;
	}

	if (!udev->slot_id) {
		xhci_dbg_trace(xhci, trace_xhci_dbg_address,
				"Bad Slot ID %d", udev->slot_id);
		ret = -EINVAL;
		goto out;
	}

	virt_dev = xhci->devs[udev->slot_id];

	if (WARN_ON(!virt_dev)) {
		/*
		 * In plug/unplug torture test with an NEC controller,
		 * a zero-dereference was observed once due to virt_dev = 0.
		 * Print useful debug rather than crash if it is observed again!
		 */
		xhci_warn(xhci, "Virt dev invalid for slot_id 0x%x!\n",
			udev->slot_id);
		ret = -EINVAL;
		goto out;
	}
	slot_ctx = xhci_get_slot_ctx(xhci, virt_dev->out_ctx);
	trace_xhci_setup_device_slot(slot_ctx);

	if (setup == SETUP_CONTEXT_ONLY) {
		if (GET_SLOT_STATE(le32_to_cpu(slot_ctx->dev_state)) ==
		    SLOT_STATE_DEFAULT) {
			xhci_dbg(xhci, "Slot already in default state\n");
			goto out;
		}
	}

	command = xhci_alloc_command(xhci, true, GFP_KERNEL);
	if (!command) {
		ret = -ENOMEM;
		goto out;
	}

	command->in_ctx = virt_dev->in_ctx;

	slot_ctx = xhci_get_slot_ctx(xhci, virt_dev->in_ctx);
	ctrl_ctx = xhci_get_input_control_ctx(virt_dev->in_ctx);
	if (!ctrl_ctx) {
		xhci_warn(xhci, "%s: Could not get input context, bad type.\n",
				__func__);
		ret = -EINVAL;
		goto out;
	}
	/*
	 * If this is the first Set Address since device plug-in or
	 * virt_device realloaction after a resume with an xHCI power loss,
	 * then set up the slot context.
	 */
	if (!slot_ctx->dev_info)
		xhci_setup_addressable_virt_dev(xhci, udev);
	/* Otherwise, update the control endpoint ring enqueue pointer. */
	else
		xhci_copy_ep0_dequeue_into_input_ctx(xhci, udev);
	ctrl_ctx->add_flags = cpu_to_le32(SLOT_FLAG | EP0_FLAG);
	ctrl_ctx->drop_flags = 0;

	trace_xhci_address_ctx(xhci, virt_dev->in_ctx,
				le32_to_cpu(slot_ctx->dev_info) >> 27);

	trace_xhci_address_ctrl_ctx(ctrl_ctx);
	spin_lock_irqsave(&xhci->lock, flags);
	trace_xhci_setup_device(virt_dev);
	ret = xhci_queue_address_device(xhci, command, virt_dev->in_ctx->dma,
					udev->slot_id, setup);
	if (ret) {
		spin_unlock_irqrestore(&xhci->lock, flags);
		xhci_dbg_trace(xhci, trace_xhci_dbg_address,
				"FIXME: allocate a command ring segment");
		goto out;
	}
	xhci_ring_cmd_db(xhci);
	spin_unlock_irqrestore(&xhci->lock, flags);

	/* ctrl tx can take up to 5 sec; XXX: need more time for xHC? */
	wait_for_completion(command->completion);

	/* FIXME: From section 4.3.4: "Software shall be responsible for timing
	 * the SetAddress() "recovery interval" required by USB and aborting the
	 * command on a timeout.
	 */
	switch (command->status) {
	case COMP_COMMAND_ABORTED:
	case COMP_COMMAND_RING_STOPPED:
		xhci_warn(xhci, "Timeout while waiting for setup device command\n");
		ret = -ETIME;
		break;
	case COMP_CONTEXT_STATE_ERROR:
	case COMP_SLOT_NOT_ENABLED_ERROR:
		xhci_err(xhci, "Setup ERROR: setup %s command for slot %d.\n",
			 act, udev->slot_id);
		ret = -EINVAL;
		break;
	case COMP_USB_TRANSACTION_ERROR:
		dev_warn(&udev->dev, "Device not responding to setup %s.\n", act);

		mutex_unlock(&xhci->mutex);
		ret = xhci_disable_slot(xhci, udev->slot_id);
		if (!ret)
			xhci_alloc_dev(hcd, udev);
		kfree(command->completion);
		kfree(command);
		return -EPROTO;
	case COMP_INCOMPATIBLE_DEVICE_ERROR:
		dev_warn(&udev->dev,
			 "ERROR: Incompatible device for setup %s command\n", act);
		ret = -ENODEV;
		break;
	case COMP_SUCCESS:
		xhci_dbg_trace(xhci, trace_xhci_dbg_address,
			       "Successful setup %s command", act);
		break;
	default:
		xhci_err(xhci,
			 "ERROR: unexpected setup %s command completion code 0x%x.\n",
			 act, command->status);
		trace_xhci_address_ctx(xhci, virt_dev->out_ctx, 1);
		ret = -EINVAL;
		break;
	}
	if (ret)
		goto out;
	temp_64 = xhci_read_64(xhci, &xhci->op_regs->dcbaa_ptr);
	xhci_dbg_trace(xhci, trace_xhci_dbg_address,
			"Op regs DCBAA ptr = %#016llx", temp_64);
	xhci_dbg_trace(xhci, trace_xhci_dbg_address,
		"Slot ID %d dcbaa entry @%p = %#016llx",
		udev->slot_id,
		&xhci->dcbaa->dev_context_ptrs[udev->slot_id],
		(unsigned long long)
		le64_to_cpu(xhci->dcbaa->dev_context_ptrs[udev->slot_id]));
	xhci_dbg_trace(xhci, trace_xhci_dbg_address,
			"Output Context DMA address = %#08llx",
			(unsigned long long)virt_dev->out_ctx->dma);
	trace_xhci_address_ctx(xhci, virt_dev->in_ctx,
				le32_to_cpu(slot_ctx->dev_info) >> 27);
	/*
	 * USB core uses address 1 for the roothubs, so we add one to the
	 * address given back to us by the HC.
	 */
	trace_xhci_address_ctx(xhci, virt_dev->out_ctx,
				le32_to_cpu(slot_ctx->dev_info) >> 27);
	/* Zero the input context control for later use */
	ctrl_ctx->add_flags = 0;
	ctrl_ctx->drop_flags = 0;
	slot_ctx = xhci_get_slot_ctx(xhci, virt_dev->out_ctx);
	udev->devaddr = (u8)(le32_to_cpu(slot_ctx->dev_state) & DEV_ADDR_MASK);

	xhci_dbg_trace(xhci, trace_xhci_dbg_address,
		       "Internal device address = %d",
		       le32_to_cpu(slot_ctx->dev_state) & DEV_ADDR_MASK);
out:
	mutex_unlock(&xhci->mutex);
	if (command) {
		kfree(command->completion);
		kfree(command);
	}
	return ret;
}

static int xhci_address_device(struct usb_hcd *hcd, struct usb_device *udev)
{
	return xhci_setup_device(hcd, udev, SETUP_CONTEXT_ADDRESS);
}

static int xhci_enable_device(struct usb_hcd *hcd, struct usb_device *udev)
{
	return xhci_setup_device(hcd, udev, SETUP_CONTEXT_ONLY);
}

/*
 * Transfer the port index into real index in the HW port status
 * registers. Caculate offset between the port's PORTSC register
 * and port status base. Divide the number of per port register
 * to get the real index. The raw port number bases 1.
 */
int xhci_find_raw_port_number(struct usb_hcd *hcd, int port1)
{
	struct xhci_hub *rhub;

	rhub = xhci_get_rhub(hcd);
	return rhub->ports[port1 - 1]->hw_portnum + 1;
}

/*
 * Issue an Evaluate Context command to change the Maximum Exit Latency in the
 * slot context.  If that succeeds, store the new MEL in the xhci_virt_device.
 */
static int __maybe_unused xhci_change_max_exit_latency(struct xhci_hcd *xhci,
			struct usb_device *udev, u16 max_exit_latency)
{
	struct xhci_virt_device *virt_dev;
	struct xhci_command *command;
	struct xhci_input_control_ctx *ctrl_ctx;
	struct xhci_slot_ctx *slot_ctx;
	unsigned long flags;
	int ret;

	spin_lock_irqsave(&xhci->lock, flags);

	virt_dev = xhci->devs[udev->slot_id];

	/*
	 * virt_dev might not exists yet if xHC resumed from hibernate (S4) and
	 * xHC was re-initialized. Exit latency will be set later after
	 * hub_port_finish_reset() is done and xhci->devs[] are re-allocated
	 */

	if (!virt_dev || max_exit_latency == virt_dev->current_mel) {
		spin_unlock_irqrestore(&xhci->lock, flags);
		return 0;
	}

	/* Attempt to issue an Evaluate Context command to change the MEL. */
	command = xhci->lpm_command;
	ctrl_ctx = xhci_get_input_control_ctx(command->in_ctx);
	if (!ctrl_ctx) {
		spin_unlock_irqrestore(&xhci->lock, flags);
		xhci_warn(xhci, "%s: Could not get input context, bad type.\n",
				__func__);
		return -ENOMEM;
	}

	xhci_slot_copy(xhci, command->in_ctx, virt_dev->out_ctx);
	spin_unlock_irqrestore(&xhci->lock, flags);

	ctrl_ctx->add_flags |= cpu_to_le32(SLOT_FLAG);
	slot_ctx = xhci_get_slot_ctx(xhci, command->in_ctx);
	slot_ctx->dev_info2 &= cpu_to_le32(~((u32) MAX_EXIT));
	slot_ctx->dev_info2 |= cpu_to_le32(max_exit_latency);
	slot_ctx->dev_state = 0;

	xhci_dbg_trace(xhci, trace_xhci_dbg_context_change,
			"Set up evaluate context for LPM MEL change.");

	/* Issue and wait for the evaluate context command. */
	ret = xhci_configure_endpoint(xhci, udev, command,
			true, true);

	if (!ret) {
		spin_lock_irqsave(&xhci->lock, flags);
		virt_dev->current_mel = max_exit_latency;
		spin_unlock_irqrestore(&xhci->lock, flags);
	}
	return ret;
}

#ifdef CONFIG_PM

/* BESL to HIRD Encoding array for USB2 LPM */
static int xhci_besl_encoding[16] = {125, 150, 200, 300, 400, 500, 1000, 2000,
	3000, 4000, 5000, 6000, 7000, 8000, 9000, 10000};

/* Calculate HIRD/BESL for USB2 PORTPMSC*/
static int xhci_calculate_hird_besl(struct xhci_hcd *xhci,
					struct usb_device *udev)
{
	int u2del, besl, besl_host;
	int besl_device = 0;
	u32 field;

	u2del = HCS_U2_LATENCY(xhci->hcs_params3);
	field = le32_to_cpu(udev->bos->ext_cap->bmAttributes);

	if (field & USB_BESL_SUPPORT) {
		for (besl_host = 0; besl_host < 16; besl_host++) {
			if (xhci_besl_encoding[besl_host] >= u2del)
				break;
		}
		/* Use baseline BESL value as default */
		if (field & USB_BESL_BASELINE_VALID)
			besl_device = USB_GET_BESL_BASELINE(field);
		else if (field & USB_BESL_DEEP_VALID)
			besl_device = USB_GET_BESL_DEEP(field);
	} else {
		if (u2del <= 50)
			besl_host = 0;
		else
			besl_host = (u2del - 51) / 75 + 1;
	}

	besl = besl_host + besl_device;
	if (besl > 15)
		besl = 15;

	return besl;
}

/* Calculate BESLD, L1 timeout and HIRDM for USB2 PORTHLPMC */
static int xhci_calculate_usb2_hw_lpm_params(struct usb_device *udev)
{
	u32 field;
	int l1;
	int besld = 0;
	int hirdm = 0;

	field = le32_to_cpu(udev->bos->ext_cap->bmAttributes);

	/* xHCI l1 is set in steps of 256us, xHCI 1.0 section 5.4.11.2 */
	l1 = udev->l1_params.timeout / 256;

	/* device has preferred BESLD */
	if (field & USB_BESL_DEEP_VALID) {
		besld = USB_GET_BESL_DEEP(field);
		hirdm = 1;
	}

	return PORT_BESLD(besld) | PORT_L1_TIMEOUT(l1) | PORT_HIRDM(hirdm);
}

static int xhci_set_usb2_hardware_lpm(struct usb_hcd *hcd,
			struct usb_device *udev, int enable)
{
	struct xhci_hcd	*xhci = hcd_to_xhci(hcd);
	struct xhci_port **ports;
	__le32 __iomem	*pm_addr, *hlpm_addr;
	u32		pm_val, hlpm_val, field;
	unsigned int	port_num;
	unsigned long	flags;
	int		hird, exit_latency;
	int		ret;

	if (hcd->speed >= HCD_USB3 || !xhci->hw_lpm_support ||
			!udev->lpm_capable)
		return -EPERM;

	if (!udev->parent || udev->parent->parent ||
			udev->descriptor.bDeviceClass == USB_CLASS_HUB)
		return -EPERM;

	if (udev->usb2_hw_lpm_capable != 1)
		return -EPERM;

	spin_lock_irqsave(&xhci->lock, flags);

	ports = xhci->usb2_rhub.ports;
	port_num = udev->portnum - 1;
	pm_addr = ports[port_num]->addr + PORTPMSC;
	pm_val = readl(pm_addr);
	hlpm_addr = ports[port_num]->addr + PORTHLPMC;

	xhci_dbg(xhci, "%s port %d USB2 hardware LPM\n",
			enable ? "enable" : "disable", port_num + 1);

	if (enable && !(xhci->quirks & XHCI_HW_LPM_DISABLE)) {
		/* Host supports BESL timeout instead of HIRD */
		if (udev->usb2_hw_lpm_besl_capable) {
			/* if device doesn't have a preferred BESL value use a
			 * default one which works with mixed HIRD and BESL
			 * systems. See XHCI_DEFAULT_BESL definition in xhci.h
			 */
			field = le32_to_cpu(udev->bos->ext_cap->bmAttributes);
			if ((field & USB_BESL_SUPPORT) &&
			    (field & USB_BESL_BASELINE_VALID))
				hird = USB_GET_BESL_BASELINE(field);
			else
				hird = udev->l1_params.besl;

			exit_latency = xhci_besl_encoding[hird];
			spin_unlock_irqrestore(&xhci->lock, flags);

			/* USB 3.0 code dedicate one xhci->lpm_command->in_ctx
			 * input context for link powermanagement evaluate
			 * context commands. It is protected by hcd->bandwidth
			 * mutex and is shared by all devices. We need to set
			 * the max ext latency in USB 2 BESL LPM as well, so
			 * use the same mutex and xhci_change_max_exit_latency()
			 */
			mutex_lock(hcd->bandwidth_mutex);
			ret = xhci_change_max_exit_latency(xhci, udev,
							   exit_latency);
			mutex_unlock(hcd->bandwidth_mutex);

			if (ret < 0)
				return ret;
			spin_lock_irqsave(&xhci->lock, flags);

			hlpm_val = xhci_calculate_usb2_hw_lpm_params(udev);
			writel(hlpm_val, hlpm_addr);
			/* flush write */
			readl(hlpm_addr);
		} else {
			hird = xhci_calculate_hird_besl(xhci, udev);
		}

		pm_val &= ~PORT_HIRD_MASK;
		pm_val |= PORT_HIRD(hird) | PORT_RWE | PORT_L1DS(udev->slot_id);
		writel(pm_val, pm_addr);
		pm_val = readl(pm_addr);
		pm_val |= PORT_HLE;
		writel(pm_val, pm_addr);
		/* flush write */
		readl(pm_addr);
	} else {
		pm_val &= ~(PORT_HLE | PORT_RWE | PORT_HIRD_MASK | PORT_L1DS_MASK);
		writel(pm_val, pm_addr);
		/* flush write */
		readl(pm_addr);
		if (udev->usb2_hw_lpm_besl_capable) {
			spin_unlock_irqrestore(&xhci->lock, flags);
			mutex_lock(hcd->bandwidth_mutex);
			xhci_change_max_exit_latency(xhci, udev, 0);
			mutex_unlock(hcd->bandwidth_mutex);
			return 0;
		}
	}

	spin_unlock_irqrestore(&xhci->lock, flags);
	return 0;
}

/* check if a usb2 port supports a given extened capability protocol
 * only USB2 ports extended protocol capability values are cached.
 * Return 1 if capability is supported
 */
static int xhci_check_usb2_port_capability(struct xhci_hcd *xhci, int port,
					   unsigned capability)
{
	u32 port_offset, port_count;
	int i;

	for (i = 0; i < xhci->num_ext_caps; i++) {
		if (xhci->ext_caps[i] & capability) {
			/* port offsets starts at 1 */
			port_offset = XHCI_EXT_PORT_OFF(xhci->ext_caps[i]) - 1;
			port_count = XHCI_EXT_PORT_COUNT(xhci->ext_caps[i]);
			if (port >= port_offset &&
			    port < port_offset + port_count)
				return 1;
		}
	}
	return 0;
}

static int xhci_update_device(struct usb_hcd *hcd, struct usb_device *udev)
{
	struct xhci_hcd	*xhci = hcd_to_xhci(hcd);
	int		portnum = udev->portnum - 1;

	if (hcd->speed >= HCD_USB3 || !udev->lpm_capable)
		return 0;

	/* we only support lpm for non-hub device connected to root hub yet */
	if (!udev->parent || udev->parent->parent ||
			udev->descriptor.bDeviceClass == USB_CLASS_HUB)
		return 0;

	if (xhci->hw_lpm_support == 1 &&
			xhci_check_usb2_port_capability(
				xhci, portnum, XHCI_HLC)) {
		udev->usb2_hw_lpm_capable = 1;
		udev->l1_params.timeout = XHCI_L1_TIMEOUT;
		udev->l1_params.besl = XHCI_DEFAULT_BESL;
		if (xhci_check_usb2_port_capability(xhci, portnum,
					XHCI_BLC))
			udev->usb2_hw_lpm_besl_capable = 1;
	}

	return 0;
}

/*---------------------- USB 3.0 Link PM functions ------------------------*/

/* Service interval in nanoseconds = 2^(bInterval - 1) * 125us * 1000ns / 1us */
static unsigned long long xhci_service_interval_to_ns(
		struct usb_endpoint_descriptor *desc)
{
	return (1ULL << (desc->bInterval - 1)) * 125 * 1000;
}

static u16 xhci_get_timeout_no_hub_lpm(struct usb_device *udev,
		enum usb3_link_state state)
{
	unsigned long long sel;
	unsigned long long pel;
	unsigned int max_sel_pel;
	char *state_name;

	switch (state) {
	case USB3_LPM_U1:
		/* Convert SEL and PEL stored in nanoseconds to microseconds */
		sel = DIV_ROUND_UP(udev->u1_params.sel, 1000);
		pel = DIV_ROUND_UP(udev->u1_params.pel, 1000);
		max_sel_pel = USB3_LPM_MAX_U1_SEL_PEL;
		state_name = "U1";
		break;
	case USB3_LPM_U2:
		sel = DIV_ROUND_UP(udev->u2_params.sel, 1000);
		pel = DIV_ROUND_UP(udev->u2_params.pel, 1000);
		max_sel_pel = USB3_LPM_MAX_U2_SEL_PEL;
		state_name = "U2";
		break;
	default:
		dev_warn(&udev->dev, "%s: Can't get timeout for non-U1 or U2 state.\n",
				__func__);
		return USB3_LPM_DISABLED;
	}

	if (sel <= max_sel_pel && pel <= max_sel_pel)
		return USB3_LPM_DEVICE_INITIATED;

	if (sel > max_sel_pel)
		dev_dbg(&udev->dev, "Device-initiated %s disabled "
				"due to long SEL %llu ms\n",
				state_name, sel);
	else
		dev_dbg(&udev->dev, "Device-initiated %s disabled "
				"due to long PEL %llu ms\n",
				state_name, pel);
	return USB3_LPM_DISABLED;
}

/* The U1 timeout should be the maximum of the following values:
 *  - For control endpoints, U1 system exit latency (SEL) * 3
 *  - For bulk endpoints, U1 SEL * 5
 *  - For interrupt endpoints:
 *    - Notification EPs, U1 SEL * 3
 *    - Periodic EPs, max(105% of bInterval, U1 SEL * 2)
 *  - For isochronous endpoints, max(105% of bInterval, U1 SEL * 2)
 */
static unsigned long long xhci_calculate_intel_u1_timeout(
		struct usb_device *udev,
		struct usb_endpoint_descriptor *desc)
{
	unsigned long long timeout_ns;
	int ep_type;
	int intr_type;

	ep_type = usb_endpoint_type(desc);
	switch (ep_type) {
	case USB_ENDPOINT_XFER_CONTROL:
		timeout_ns = udev->u1_params.sel * 3;
		break;
	case USB_ENDPOINT_XFER_BULK:
		timeout_ns = udev->u1_params.sel * 5;
		break;
	case USB_ENDPOINT_XFER_INT:
		intr_type = usb_endpoint_interrupt_type(desc);
		if (intr_type == USB_ENDPOINT_INTR_NOTIFICATION) {
			timeout_ns = udev->u1_params.sel * 3;
			break;
		}
		/* Otherwise the calculation is the same as isoc eps */
		/* fall through */
	case USB_ENDPOINT_XFER_ISOC:
		timeout_ns = xhci_service_interval_to_ns(desc);
		timeout_ns = DIV_ROUND_UP_ULL(timeout_ns * 105, 100);
		if (timeout_ns < udev->u1_params.sel * 2)
			timeout_ns = udev->u1_params.sel * 2;
		break;
	default:
		return 0;
	}

	return timeout_ns;
}

/* Returns the hub-encoded U1 timeout value. */
static u16 xhci_calculate_u1_timeout(struct xhci_hcd *xhci,
		struct usb_device *udev,
		struct usb_endpoint_descriptor *desc)
{
	unsigned long long timeout_ns;

	/* Prevent U1 if service interval is shorter than U1 exit latency */
	if (usb_endpoint_xfer_int(desc) || usb_endpoint_xfer_isoc(desc)) {
		if (xhci_service_interval_to_ns(desc) <= udev->u1_params.mel) {
			dev_dbg(&udev->dev, "Disable U1, ESIT shorter than exit latency\n");
			return USB3_LPM_DISABLED;
		}
	}

	if (xhci->quirks & XHCI_INTEL_HOST)
		timeout_ns = xhci_calculate_intel_u1_timeout(udev, desc);
	else
		timeout_ns = udev->u1_params.sel;

	/* The U1 timeout is encoded in 1us intervals.
	 * Don't return a timeout of zero, because that's USB3_LPM_DISABLED.
	 */
	if (timeout_ns == USB3_LPM_DISABLED)
		timeout_ns = 1;
	else
		timeout_ns = DIV_ROUND_UP_ULL(timeout_ns, 1000);

	/* If the necessary timeout value is bigger than what we can set in the
	 * USB 3.0 hub, we have to disable hub-initiated U1.
	 */
	if (timeout_ns <= USB3_LPM_U1_MAX_TIMEOUT)
		return timeout_ns;
	dev_dbg(&udev->dev, "Hub-initiated U1 disabled "
			"due to long timeout %llu ms\n", timeout_ns);
	return xhci_get_timeout_no_hub_lpm(udev, USB3_LPM_U1);
}

/* The U2 timeout should be the maximum of:
 *  - 10 ms (to avoid the bandwidth impact on the scheduler)
 *  - largest bInterval of any active periodic endpoint (to avoid going
 *    into lower power link states between intervals).
 *  - the U2 Exit Latency of the device
 */
static unsigned long long xhci_calculate_intel_u2_timeout(
		struct usb_device *udev,
		struct usb_endpoint_descriptor *desc)
{
	unsigned long long timeout_ns;
	unsigned long long u2_del_ns;

	timeout_ns = 10 * 1000 * 1000;

	if ((usb_endpoint_xfer_int(desc) || usb_endpoint_xfer_isoc(desc)) &&
			(xhci_service_interval_to_ns(desc) > timeout_ns))
		timeout_ns = xhci_service_interval_to_ns(desc);

	u2_del_ns = le16_to_cpu(udev->bos->ss_cap->bU2DevExitLat) * 1000ULL;
	if (u2_del_ns > timeout_ns)
		timeout_ns = u2_del_ns;

	return timeout_ns;
}

/* Returns the hub-encoded U2 timeout value. */
static u16 xhci_calculate_u2_timeout(struct xhci_hcd *xhci,
		struct usb_device *udev,
		struct usb_endpoint_descriptor *desc)
{
	unsigned long long timeout_ns;

	/* Prevent U2 if service interval is shorter than U2 exit latency */
	if (usb_endpoint_xfer_int(desc) || usb_endpoint_xfer_isoc(desc)) {
		if (xhci_service_interval_to_ns(desc) <= udev->u2_params.mel) {
			dev_dbg(&udev->dev, "Disable U2, ESIT shorter than exit latency\n");
			return USB3_LPM_DISABLED;
		}
	}

	if (xhci->quirks & XHCI_INTEL_HOST)
		timeout_ns = xhci_calculate_intel_u2_timeout(udev, desc);
	else
		timeout_ns = udev->u2_params.sel;

	/* The U2 timeout is encoded in 256us intervals */
	timeout_ns = DIV_ROUND_UP_ULL(timeout_ns, 256 * 1000);
	/* If the necessary timeout value is bigger than what we can set in the
	 * USB 3.0 hub, we have to disable hub-initiated U2.
	 */
	if (timeout_ns <= USB3_LPM_U2_MAX_TIMEOUT)
		return timeout_ns;
	dev_dbg(&udev->dev, "Hub-initiated U2 disabled "
			"due to long timeout %llu ms\n", timeout_ns);
	return xhci_get_timeout_no_hub_lpm(udev, USB3_LPM_U2);
}

static u16 xhci_call_host_update_timeout_for_endpoint(struct xhci_hcd *xhci,
		struct usb_device *udev,
		struct usb_endpoint_descriptor *desc,
		enum usb3_link_state state,
		u16 *timeout)
{
	if (state == USB3_LPM_U1)
		return xhci_calculate_u1_timeout(xhci, udev, desc);
	else if (state == USB3_LPM_U2)
		return xhci_calculate_u2_timeout(xhci, udev, desc);

	return USB3_LPM_DISABLED;
}

static int xhci_update_timeout_for_endpoint(struct xhci_hcd *xhci,
		struct usb_device *udev,
		struct usb_endpoint_descriptor *desc,
		enum usb3_link_state state,
		u16 *timeout)
{
	u16 alt_timeout;

	alt_timeout = xhci_call_host_update_timeout_for_endpoint(xhci, udev,
		desc, state, timeout);

	/* If we found we can't enable hub-initiated LPM, and
	 * the U1 or U2 exit latency was too high to allow
	 * device-initiated LPM as well, then we will disable LPM
	 * for this device, so stop searching any further.
	 */
	if (alt_timeout == USB3_LPM_DISABLED) {
		*timeout = alt_timeout;
		return -E2BIG;
	}
	if (alt_timeout > *timeout)
		*timeout = alt_timeout;
	return 0;
}

static int xhci_update_timeout_for_interface(struct xhci_hcd *xhci,
		struct usb_device *udev,
		struct usb_host_interface *alt,
		enum usb3_link_state state,
		u16 *timeout)
{
	int j;

	for (j = 0; j < alt->desc.bNumEndpoints; j++) {
		if (xhci_update_timeout_for_endpoint(xhci, udev,
					&alt->endpoint[j].desc, state, timeout))
			return -E2BIG;
		continue;
	}
	return 0;
}

static int xhci_check_intel_tier_policy(struct usb_device *udev,
		enum usb3_link_state state)
{
	struct usb_device *parent;
	unsigned int num_hubs;

	if (state == USB3_LPM_U2)
		return 0;

	/* Don't enable U1 if the device is on a 2nd tier hub or lower. */
	for (parent = udev->parent, num_hubs = 0; parent->parent;
			parent = parent->parent)
		num_hubs++;

	if (num_hubs < 2)
		return 0;

	dev_dbg(&udev->dev, "Disabling U1 link state for device"
			" below second-tier hub.\n");
	dev_dbg(&udev->dev, "Plug device into first-tier hub "
			"to decrease power consumption.\n");
	return -E2BIG;
}

static int xhci_check_tier_policy(struct xhci_hcd *xhci,
		struct usb_device *udev,
		enum usb3_link_state state)
{
	if (xhci->quirks & XHCI_INTEL_HOST)
		return xhci_check_intel_tier_policy(udev, state);
	else
		return 0;
}

/* Returns the U1 or U2 timeout that should be enabled.
 * If the tier check or timeout setting functions return with a non-zero exit
 * code, that means the timeout value has been finalized and we shouldn't look
 * at any more endpoints.
 */
static u16 xhci_calculate_lpm_timeout(struct usb_hcd *hcd,
			struct usb_device *udev, enum usb3_link_state state)
{
	struct xhci_hcd *xhci = hcd_to_xhci(hcd);
	struct usb_host_config *config;
	char *state_name;
	int i;
	u16 timeout = USB3_LPM_DISABLED;

	if (state == USB3_LPM_U1)
		state_name = "U1";
	else if (state == USB3_LPM_U2)
		state_name = "U2";
	else {
		dev_warn(&udev->dev, "Can't enable unknown link state %i\n",
				state);
		return timeout;
	}

	if (xhci_check_tier_policy(xhci, udev, state) < 0)
		return timeout;

	/* Gather some information about the currently installed configuration
	 * and alternate interface settings.
	 */
	if (xhci_update_timeout_for_endpoint(xhci, udev, &udev->ep0.desc,
			state, &timeout))
		return timeout;

	config = udev->actconfig;
	if (!config)
		return timeout;

	for (i = 0; i < config->desc.bNumInterfaces; i++) {
		struct usb_driver *driver;
		struct usb_interface *intf = config->interface[i];

		if (!intf)
			continue;

		/* Check if any currently bound drivers want hub-initiated LPM
		 * disabled.
		 */
		if (intf->dev.driver) {
			driver = to_usb_driver(intf->dev.driver);
			if (driver && driver->disable_hub_initiated_lpm) {
				dev_dbg(&udev->dev, "Hub-initiated %s disabled at request of driver %s\n",
					state_name, driver->name);
				timeout = xhci_get_timeout_no_hub_lpm(udev,
								      state);
				if (timeout == USB3_LPM_DISABLED)
					return timeout;
			}
		}

		/* Not sure how this could happen... */
		if (!intf->cur_altsetting)
			continue;

		if (xhci_update_timeout_for_interface(xhci, udev,
					intf->cur_altsetting,
					state, &timeout))
			return timeout;
	}
	return timeout;
}

static int calculate_max_exit_latency(struct usb_device *udev,
		enum usb3_link_state state_changed,
		u16 hub_encoded_timeout)
{
	unsigned long long u1_mel_us = 0;
	unsigned long long u2_mel_us = 0;
	unsigned long long mel_us = 0;
	bool disabling_u1;
	bool disabling_u2;
	bool enabling_u1;
	bool enabling_u2;

	disabling_u1 = (state_changed == USB3_LPM_U1 &&
			hub_encoded_timeout == USB3_LPM_DISABLED);
	disabling_u2 = (state_changed == USB3_LPM_U2 &&
			hub_encoded_timeout == USB3_LPM_DISABLED);

	enabling_u1 = (state_changed == USB3_LPM_U1 &&
			hub_encoded_timeout != USB3_LPM_DISABLED);
	enabling_u2 = (state_changed == USB3_LPM_U2 &&
			hub_encoded_timeout != USB3_LPM_DISABLED);

	/* If U1 was already enabled and we're not disabling it,
	 * or we're going to enable U1, account for the U1 max exit latency.
	 */
	if ((udev->u1_params.timeout != USB3_LPM_DISABLED && !disabling_u1) ||
			enabling_u1)
		u1_mel_us = DIV_ROUND_UP(udev->u1_params.mel, 1000);
	if ((udev->u2_params.timeout != USB3_LPM_DISABLED && !disabling_u2) ||
			enabling_u2)
		u2_mel_us = DIV_ROUND_UP(udev->u2_params.mel, 1000);

	if (u1_mel_us > u2_mel_us)
		mel_us = u1_mel_us;
	else
		mel_us = u2_mel_us;
	/* xHCI host controller max exit latency field is only 16 bits wide. */
	if (mel_us > MAX_EXIT) {
		dev_warn(&udev->dev, "Link PM max exit latency of %lluus "
				"is too big.\n", mel_us);
		return -E2BIG;
	}
	return mel_us;
}

/* Returns the USB3 hub-encoded value for the U1/U2 timeout. */
static int xhci_enable_usb3_lpm_timeout(struct usb_hcd *hcd,
			struct usb_device *udev, enum usb3_link_state state)
{
	struct xhci_hcd	*xhci;
	u16 hub_encoded_timeout;
	int mel;
	int ret;

	xhci = hcd_to_xhci(hcd);
	/* The LPM timeout values are pretty host-controller specific, so don't
	 * enable hub-initiated timeouts unless the vendor has provided
	 * information about their timeout algorithm.
	 */
	if (!xhci || !(xhci->quirks & XHCI_LPM_SUPPORT) ||
			!xhci->devs[udev->slot_id])
		return USB3_LPM_DISABLED;

	hub_encoded_timeout = xhci_calculate_lpm_timeout(hcd, udev, state);
	mel = calculate_max_exit_latency(udev, state, hub_encoded_timeout);
	if (mel < 0) {
		/* Max Exit Latency is too big, disable LPM. */
		hub_encoded_timeout = USB3_LPM_DISABLED;
		mel = 0;
	}

	ret = xhci_change_max_exit_latency(xhci, udev, mel);
	if (ret)
		return ret;
	return hub_encoded_timeout;
}

static int xhci_disable_usb3_lpm_timeout(struct usb_hcd *hcd,
			struct usb_device *udev, enum usb3_link_state state)
{
	struct xhci_hcd	*xhci;
	u16 mel;

	xhci = hcd_to_xhci(hcd);
	if (!xhci || !(xhci->quirks & XHCI_LPM_SUPPORT) ||
			!xhci->devs[udev->slot_id])
		return 0;

	mel = calculate_max_exit_latency(udev, state, USB3_LPM_DISABLED);
	return xhci_change_max_exit_latency(xhci, udev, mel);
}
#else /* CONFIG_PM */

static int xhci_set_usb2_hardware_lpm(struct usb_hcd *hcd,
				struct usb_device *udev, int enable)
{
	return 0;
}

static int xhci_update_device(struct usb_hcd *hcd, struct usb_device *udev)
{
	return 0;
}

static int xhci_enable_usb3_lpm_timeout(struct usb_hcd *hcd,
			struct usb_device *udev, enum usb3_link_state state)
{
	return USB3_LPM_DISABLED;
}

static int xhci_disable_usb3_lpm_timeout(struct usb_hcd *hcd,
			struct usb_device *udev, enum usb3_link_state state)
{
	return 0;
}
#endif	/* CONFIG_PM */

/*-------------------------------------------------------------------------*/

/* Once a hub descriptor is fetched for a device, we need to update the xHC's
 * internal data structures for the device.
 */
static int xhci_update_hub_device(struct usb_hcd *hcd, struct usb_device *hdev,
			struct usb_tt *tt, gfp_t mem_flags)
{
	struct xhci_hcd *xhci = hcd_to_xhci(hcd);
	struct xhci_virt_device *vdev;
	struct xhci_command *config_cmd;
	struct xhci_input_control_ctx *ctrl_ctx;
	struct xhci_slot_ctx *slot_ctx;
	unsigned long flags;
	unsigned think_time;
	int ret;

	/* Ignore root hubs */
	if (!hdev->parent)
		return 0;

	vdev = xhci->devs[hdev->slot_id];
	if (!vdev) {
		xhci_warn(xhci, "Cannot update hub desc for unknown device.\n");
		return -EINVAL;
	}

	config_cmd = xhci_alloc_command_with_ctx(xhci, true, mem_flags);
	if (!config_cmd)
		return -ENOMEM;

	ctrl_ctx = xhci_get_input_control_ctx(config_cmd->in_ctx);
	if (!ctrl_ctx) {
		xhci_warn(xhci, "%s: Could not get input context, bad type.\n",
				__func__);
		xhci_free_command(xhci, config_cmd);
		return -ENOMEM;
	}

	spin_lock_irqsave(&xhci->lock, flags);
	if (hdev->speed == USB_SPEED_HIGH &&
			xhci_alloc_tt_info(xhci, vdev, hdev, tt, GFP_ATOMIC)) {
		xhci_dbg(xhci, "Could not allocate xHCI TT structure.\n");
		xhci_free_command(xhci, config_cmd);
		spin_unlock_irqrestore(&xhci->lock, flags);
		return -ENOMEM;
	}

	xhci_slot_copy(xhci, config_cmd->in_ctx, vdev->out_ctx);
	ctrl_ctx->add_flags |= cpu_to_le32(SLOT_FLAG);
	slot_ctx = xhci_get_slot_ctx(xhci, config_cmd->in_ctx);
	slot_ctx->dev_info |= cpu_to_le32(DEV_HUB);
	/*
	 * refer to section 6.2.2: MTT should be 0 for full speed hub,
	 * but it may be already set to 1 when setup an xHCI virtual
	 * device, so clear it anyway.
	 */
	if (tt->multi)
		slot_ctx->dev_info |= cpu_to_le32(DEV_MTT);
	else if (hdev->speed == USB_SPEED_FULL)
		slot_ctx->dev_info &= cpu_to_le32(~DEV_MTT);

	if (xhci->hci_version > 0x95) {
		xhci_dbg(xhci, "xHCI version %x needs hub "
				"TT think time and number of ports\n",
				(unsigned int) xhci->hci_version);
		slot_ctx->dev_info2 |= cpu_to_le32(XHCI_MAX_PORTS(hdev->maxchild));
		/* Set TT think time - convert from ns to FS bit times.
		 * 0 = 8 FS bit times, 1 = 16 FS bit times,
		 * 2 = 24 FS bit times, 3 = 32 FS bit times.
		 *
		 * xHCI 1.0: this field shall be 0 if the device is not a
		 * High-spped hub.
		 */
		think_time = tt->think_time;
		if (think_time != 0)
			think_time = (think_time / 666) - 1;
		if (xhci->hci_version < 0x100 || hdev->speed == USB_SPEED_HIGH)
			slot_ctx->tt_info |=
				cpu_to_le32(TT_THINK_TIME(think_time));
	} else {
		xhci_dbg(xhci, "xHCI version %x doesn't need hub "
				"TT think time or number of ports\n",
				(unsigned int) xhci->hci_version);
	}
	slot_ctx->dev_state = 0;
	spin_unlock_irqrestore(&xhci->lock, flags);

	xhci_dbg(xhci, "Set up %s for hub device.\n",
			(xhci->hci_version > 0x95) ?
			"configure endpoint" : "evaluate context");

	/* Issue and wait for the configure endpoint or
	 * evaluate context command.
	 */
	if (xhci->hci_version > 0x95)
		ret = xhci_configure_endpoint(xhci, hdev, config_cmd,
				false, false);
	else
		ret = xhci_configure_endpoint(xhci, hdev, config_cmd,
				true, false);

	xhci_free_command(xhci, config_cmd);
	return ret;
}

static int xhci_get_frame(struct usb_hcd *hcd)
{
	struct xhci_hcd *xhci = hcd_to_xhci(hcd);
	/* EHCI mods by the periodic size.  Why? */
	return readl(&xhci->run_regs->microframe_index) >> 3;
}

int xhci_gen_setup(struct usb_hcd *hcd, xhci_get_quirks_t get_quirks)
{
	struct xhci_hcd		*xhci;
	/*
	 * TODO: Check with DWC3 clients for sysdev according to
	 * quirks
	 */
	struct device		*dev = hcd->self.sysdev;
	unsigned int		minor_rev;
	int			retval;

	/* Accept arbitrarily long scatter-gather lists */
	hcd->self.sg_tablesize = ~0;

	/* support to build packet from discontinuous buffers */
	hcd->self.no_sg_constraint = 1;

	/* XHCI controllers don't stop the ep queue on short packets :| */
	hcd->self.no_stop_on_short = 1;

	xhci = hcd_to_xhci(hcd);

	if (usb_hcd_is_primary_hcd(hcd)) {
		xhci->main_hcd = hcd;
		xhci->usb2_rhub.hcd = hcd;
		/* Mark the first roothub as being USB 2.0.
		 * The xHCI driver will register the USB 3.0 roothub.
		 */
		hcd->speed = HCD_USB2;
		hcd->self.root_hub->speed = USB_SPEED_HIGH;
		/*
		 * USB 2.0 roothub under xHCI has an integrated TT,
		 * (rate matching hub) as opposed to having an OHCI/UHCI
		 * companion controller.
		 */
		hcd->has_tt = 1;
	} else {
		/*
		 * Early xHCI 1.1 spec did not mention USB 3.1 capable hosts
		 * should return 0x31 for sbrn, or that the minor revision
		 * is a two digit BCD containig minor and sub-minor numbers.
		 * This was later clarified in xHCI 1.2.
		 *
		 * Some USB 3.1 capable hosts therefore have sbrn 0x30, and
		 * minor revision set to 0x1 instead of 0x10.
		 */
		if (xhci->usb3_rhub.min_rev == 0x1)
			minor_rev = 1;
		else
			minor_rev = xhci->usb3_rhub.min_rev / 0x10;

		switch (minor_rev) {
		case 2:
			hcd->speed = HCD_USB32;
			hcd->self.root_hub->speed = USB_SPEED_SUPER_PLUS;
			hcd->self.root_hub->rx_lanes = 2;
			hcd->self.root_hub->tx_lanes = 2;
			break;
		case 1:
			hcd->speed = HCD_USB31;
			hcd->self.root_hub->speed = USB_SPEED_SUPER_PLUS;
			break;
		}
		xhci_info(xhci, "Host supports USB 3.%x %sSuperSpeed\n",
			  minor_rev,
			  minor_rev ? "Enhanced " : "");

		xhci->usb3_rhub.hcd = hcd;
		/* xHCI private pointer was set in xhci_pci_probe for the second
		 * registered roothub.
		 */
		return 0;
	}

	mutex_init(&xhci->mutex);
	xhci->cap_regs = hcd->regs;
	xhci->op_regs = hcd->regs +
		HC_LENGTH(readl(&xhci->cap_regs->hc_capbase));
	xhci->run_regs = hcd->regs +
		(readl(&xhci->cap_regs->run_regs_off) & RTSOFF_MASK);
	/* Cache read-only capability registers */
	xhci->hcs_params1 = readl(&xhci->cap_regs->hcs_params1);
	xhci->hcs_params2 = readl(&xhci->cap_regs->hcs_params2);
	xhci->hcs_params3 = readl(&xhci->cap_regs->hcs_params3);
	xhci->hcc_params = readl(&xhci->cap_regs->hc_capbase);
	xhci->hci_version = HC_VERSION(xhci->hcc_params);
	xhci->hcc_params = readl(&xhci->cap_regs->hcc_params);
	if (xhci->hci_version > 0x100)
		xhci->hcc_params2 = readl(&xhci->cap_regs->hcc_params2);

	xhci->quirks |= quirks;

	get_quirks(dev, xhci);

	/* In xhci controllers which follow xhci 1.0 spec gives a spurious
	 * success event after a short transfer. This quirk will ignore such
	 * spurious event.
	 */
	if (xhci->hci_version > 0x96)
		xhci->quirks |= XHCI_SPURIOUS_SUCCESS;

	/* Make sure the HC is halted. */
	retval = xhci_halt(xhci);
	if (retval)
		return retval;

	xhci_zero_64b_regs(xhci);

	xhci_dbg(xhci, "Resetting HCD\n");
	/* Reset the internal HC memory state and registers. */
	retval = xhci_reset(xhci);
	if (retval)
		return retval;
	xhci_dbg(xhci, "Reset complete\n");

	/*
	 * On some xHCI controllers (e.g. R-Car SoCs), the AC64 bit (bit 0)
	 * of HCCPARAMS1 is set to 1. However, the xHCs don't support 64-bit
	 * address memory pointers actually. So, this driver clears the AC64
	 * bit of xhci->hcc_params to call dma_set_coherent_mask(dev,
	 * DMA_BIT_MASK(32)) in this xhci_gen_setup().
	 */
	if (xhci->quirks & XHCI_NO_64BIT_SUPPORT)
		xhci->hcc_params &= ~BIT(0);

	/* Set dma_mask and coherent_dma_mask to 64-bits,
	 * if xHC supports 64-bit addressing */
	if (HCC_64BIT_ADDR(xhci->hcc_params) &&
			!dma_set_mask(dev, DMA_BIT_MASK(64))) {
		xhci_dbg(xhci, "Enabling 64-bit DMA addresses.\n");
		dma_set_coherent_mask(dev, DMA_BIT_MASK(64));
	} else {
		/*
		 * This is to avoid error in cases where a 32-bit USB
		 * controller is used on a 64-bit capable system.
		 */
		retval = dma_set_mask(dev, DMA_BIT_MASK(32));
		if (retval)
			return retval;
		xhci_dbg(xhci, "Enabling 32-bit DMA addresses.\n");
		dma_set_coherent_mask(dev, DMA_BIT_MASK(32));
	}

	xhci_dbg(xhci, "Calling HCD init\n");
	/* Initialize HCD and host controller data structures. */
	retval = xhci_init(hcd);
	if (retval)
		return retval;
	xhci_dbg(xhci, "Called HCD init\n");

	xhci_info(xhci, "hcc params 0x%08x hci version 0x%x quirks 0x%016llx\n",
		  xhci->hcc_params, xhci->hci_version, xhci->quirks);

	return 0;
}
EXPORT_SYMBOL_GPL(xhci_gen_setup);

static void xhci_clear_tt_buffer_complete(struct usb_hcd *hcd,
		struct usb_host_endpoint *ep)
{
	struct xhci_hcd *xhci;
	struct usb_device *udev;
	unsigned int slot_id;
	unsigned int ep_index;
	unsigned long flags;

	xhci = hcd_to_xhci(hcd);

	spin_lock_irqsave(&xhci->lock, flags);
	udev = (struct usb_device *)ep->hcpriv;
	slot_id = udev->slot_id;
	ep_index = xhci_get_endpoint_index(&ep->desc);

	xhci->devs[slot_id]->eps[ep_index].ep_state &= ~EP_CLEARING_TT;
	xhci_ring_doorbell_for_active_rings(xhci, slot_id, ep_index);
	spin_unlock_irqrestore(&xhci->lock, flags);
}

static const struct hc_driver xhci_hc_driver = {
	.description =		"xhci-hcd",
	.product_desc =		"xHCI Host Controller",
	.hcd_priv_size =	sizeof(struct xhci_hcd),

	/*
	 * generic hardware linkage
	 */
	.irq =			xhci_irq,
	.flags =		HCD_MEMORY | HCD_DMA | HCD_USB3 | HCD_SHARED,

	/*
	 * basic lifecycle operations
	 */
	.reset =		NULL, /* set in xhci_init_driver() */
	.start =		xhci_run,
	.stop =			xhci_stop,
	.shutdown =		xhci_shutdown,

	/*
	 * managing i/o requests and associated device resources
	 */
	.map_urb_for_dma =      xhci_map_urb_for_dma,
	.urb_enqueue =		xhci_urb_enqueue,
	.urb_dequeue =		xhci_urb_dequeue,
	.alloc_dev =		xhci_alloc_dev,
	.free_dev =		xhci_free_dev,
	.alloc_streams =	xhci_alloc_streams,
	.free_streams =		xhci_free_streams,
	.add_endpoint =		xhci_add_endpoint,
	.drop_endpoint =	xhci_drop_endpoint,
	.endpoint_disable =	xhci_endpoint_disable,
	.endpoint_reset =	xhci_endpoint_reset,
	.check_bandwidth =	xhci_check_bandwidth,
	.reset_bandwidth =	xhci_reset_bandwidth,
	.address_device =	xhci_address_device,
	.enable_device =	xhci_enable_device,
	.update_hub_device =	xhci_update_hub_device,
	.reset_device =		xhci_discover_or_reset_device,

	/*
	 * scheduling support
	 */
	.get_frame_number =	xhci_get_frame,

	/*
	 * root hub support
	 */
	.hub_control =		xhci_hub_control,
	.hub_status_data =	xhci_hub_status_data,
	.bus_suspend =		xhci_bus_suspend,
	.bus_resume =		xhci_bus_resume,
	.get_resuming_ports =	xhci_get_resuming_ports,

	/*
	 * call back when device connected and addressed
	 */
	.update_device =        xhci_update_device,
	.set_usb2_hw_lpm =	xhci_set_usb2_hardware_lpm,
	.enable_usb3_lpm_timeout =	xhci_enable_usb3_lpm_timeout,
	.disable_usb3_lpm_timeout =	xhci_disable_usb3_lpm_timeout,
	.find_raw_port_number =	xhci_find_raw_port_number,
	.clear_tt_buffer_complete = xhci_clear_tt_buffer_complete,
};

void xhci_init_driver(struct hc_driver *drv,
		      const struct xhci_driver_overrides *over)
{
	BUG_ON(!over);

	/* Copy the generic table to drv then apply the overrides */
	*drv = xhci_hc_driver;

	if (over) {
		drv->hcd_priv_size += over->extra_priv_size;
		if (over->reset)
			drv->reset = over->reset;
		if (over->start)
			drv->start = over->start;
	}
}
EXPORT_SYMBOL_GPL(xhci_init_driver);

MODULE_DESCRIPTION(DRIVER_DESC);
MODULE_AUTHOR(DRIVER_AUTHOR);
MODULE_LICENSE("GPL");

static int __init xhci_hcd_init(void)
{
	/*
	 * Check the compiler generated sizes of structures that must be laid
	 * out in specific ways for hardware access.
	 */
	BUILD_BUG_ON(sizeof(struct xhci_doorbell_array) != 256*32/8);
	BUILD_BUG_ON(sizeof(struct xhci_slot_ctx) != 8*32/8);
	BUILD_BUG_ON(sizeof(struct xhci_ep_ctx) != 8*32/8);
	/* xhci_device_control has eight fields, and also
	 * embeds one xhci_slot_ctx and 31 xhci_ep_ctx
	 */
	BUILD_BUG_ON(sizeof(struct xhci_stream_ctx) != 4*32/8);
	BUILD_BUG_ON(sizeof(union xhci_trb) != 4*32/8);
	BUILD_BUG_ON(sizeof(struct xhci_erst_entry) != 4*32/8);
	BUILD_BUG_ON(sizeof(struct xhci_cap_regs) != 8*32/8);
	BUILD_BUG_ON(sizeof(struct xhci_intr_reg) != 8*32/8);
	/* xhci_run_regs has eight fields and embeds 128 xhci_intr_regs */
	BUILD_BUG_ON(sizeof(struct xhci_run_regs) != (8+8*128)*32/8);

	if (usb_disabled())
		return -ENODEV;

	xhci_debugfs_create_root();

	return 0;
}

/*
 * If an init function is provided, an exit function must also be provided
 * to allow module unload.
 */
static void __exit xhci_hcd_fini(void)
{
	xhci_debugfs_remove_root();
}

module_init(xhci_hcd_init);
module_exit(xhci_hcd_fini);<|MERGE_RESOLUTION|>--- conflicted
+++ resolved
@@ -732,10 +732,6 @@
 			/* usb core will free this hcd shortly, unset pointer */
 			xhci->shared_hcd = NULL;
 		}
-<<<<<<< HEAD
-
-=======
->>>>>>> e0d688d4
 		mutex_unlock(&xhci->mutex);
 		return;
 	}
