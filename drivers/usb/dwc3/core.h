--- conflicted
+++ resolved
@@ -163,10 +163,9 @@
 
 /* Bit fields */
 
-<<<<<<< HEAD
 /* Global Status Register */
 #define DWC3_GSTS_CUR_MODE			(1 << 0)
-=======
+
 /* Global SoC Bus Configuration INCRx Register 0 */
 #define DWC3_GSBUSCFG0_INCR256BRSTENA	(1 << 7) /* INCR256 burst */
 #define DWC3_GSBUSCFG0_INCR128BRSTENA	(1 << 6) /* INCR128 burst */
@@ -177,7 +176,6 @@
 #define DWC3_GSBUSCFG0_INCR4BRSTENA	(1 << 1) /* INCR4 burst */
 #define DWC3_GSBUSCFG0_INCRBRSTENA	(1 << 0) /* undefined length enable */
 #define DWC3_GSBUSCFG0_INCRBRST_MASK	0xff
->>>>>>> 84df9525
 
 /* Global Debug Queue/FIFO Space Available Register */
 #define DWC3_GDBGFIFOSPACE_NUM(n)	((n) & 0x1f)
@@ -877,18 +875,11 @@
 	struct list_head	list;
 	struct dwc3_ep		*dep;
 	struct scatterlist	*sg;
-<<<<<<< HEAD
-	struct scatterlist	*sg_to_start;
+	struct scatterlist	*start_sg;
 
 	unsigned		num_pending_sgs;
 	unsigned int		num_queued_sgs;
 	u8			first_trb_index;
-=======
-	struct scatterlist	*start_sg;
-
-	unsigned		num_pending_sgs;
-	unsigned int		num_queued_sgs;
->>>>>>> 84df9525
 	unsigned		remaining;
 	u8			epnum;
 	struct dwc3_trb		*trb;
@@ -930,13 +921,9 @@
  * @eps: endpoint array
  * @gadget: device side representation of the peripheral controller
  * @gadget_driver: pointer to the gadget driver
-<<<<<<< HEAD
- * @otg: pointer to the dwc3_otg structure
-=======
  * @clks: array of clocks
  * @num_clks: number of clocks
  * @reset: reset control
->>>>>>> 84df9525
  * @regs: base address for our registers
  * @regs_size: address space size
  * @fladj: frame length adjustment
@@ -1072,14 +1059,10 @@
 	struct usb_gadget	gadget;
 	struct usb_gadget_driver *gadget_driver;
 
-<<<<<<< HEAD
-	struct dwc3_otg		*otg;
-=======
 	struct clk_bulk_data	*clks;
 	int			num_clks;
 
 	struct reset_control	*reset;
->>>>>>> 84df9525
 
 	struct usb_phy		*usb2_phy;
 	struct usb_phy		*usb3_phy;
@@ -1426,15 +1409,11 @@
 
 bool dwc3_has_imod(struct dwc3 *dwc);
 
-<<<<<<< HEAD
 #if IS_ENABLED(CONFIG_USB_DWC3_HOST) || IS_ENABLED(CONFIG_USB_DWC3_DUAL_ROLE)\
 	 || IS_ENABLED(CONFIG_USB_DWC3_OTG)
-=======
 int dwc3_event_buffers_setup(struct dwc3 *dwc);
 void dwc3_event_buffers_cleanup(struct dwc3 *dwc);
 
-#if IS_ENABLED(CONFIG_USB_DWC3_HOST) || IS_ENABLED(CONFIG_USB_DWC3_DUAL_ROLE)
->>>>>>> 84df9525
 int dwc3_host_init(struct dwc3 *dwc);
 void dwc3_host_exit(struct dwc3 *dwc);
 #else
@@ -1476,13 +1455,6 @@
 { return 0; }
 #endif
 
-#if IS_ENABLED(CONFIG_USB_DWC3_OTG)
-int dwc3_otg_init(struct dwc3 *dwc);
-#else
-static inline int dwc3_otg_init(struct dwc3 *dwc)
-{ return 0; }
-#endif
-
 #if IS_ENABLED(CONFIG_USB_DWC3_DUAL_ROLE)
 int dwc3_drd_init(struct dwc3 *dwc);
 void dwc3_drd_exit(struct dwc3 *dwc);
