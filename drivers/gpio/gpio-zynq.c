--- conflicted
+++ resolved
@@ -130,11 +130,7 @@
 	int irq;
 	const struct zynq_platform_data *p_data;
 	struct gpio_regs context;
-<<<<<<< HEAD
-	spinlock_t dirlock;
-=======
 	spinlock_t dirlock; /*lock used for direction in/out synchronization */
->>>>>>> e0d688d4
 };
 
 /**
