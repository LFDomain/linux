--- conflicted
+++ resolved
@@ -208,26 +208,17 @@
 			       struct v4l2_subdev *subdev, bool enable)
 {
 	struct xvip_graph_entity *entity;
-<<<<<<< HEAD
-
-	list_for_each_entry(entity, &xdev->entities, list)
-		if (of_fwnode_handle(entity->node) == subdev->fwnode) {
-=======
 	struct v4l2_async_subdev *asd;
 
 	list_for_each_entry(asd, &xdev->notifier.asd_list, asd_list) {
 		entity = to_xvip_entity(asd);
 		if (entity->asd.match.fwnode == subdev->fwnode) {
->>>>>>> e0d688d4
 			bool status = entity->streaming;
 
 			entity->streaming = enable;
 			return status;
 		}
-<<<<<<< HEAD
-=======
-	}
->>>>>>> e0d688d4
+	}
 
 	WARN(1, "Should never get here\n");
 	return false;
@@ -372,15 +363,10 @@
 	/* Locate the entity corresponding to the bound subdev and store the
 	 * subdev pointer.
 	 */
-<<<<<<< HEAD
-	list_for_each_entry(entity, &xdev->entities, list) {
-		if (of_fwnode_handle(entity->node) != subdev->fwnode)
-=======
 	list_for_each_entry(asd, &xdev->notifier.asd_list, asd_list) {
 		entity = to_xvip_entity(asd);
 
 		if (entity->asd.match.fwnode != subdev->fwnode)
->>>>>>> e0d688d4
 			continue;
 
 		if (entity->subdev) {
@@ -658,10 +644,6 @@
 
 	xdev->dev = &pdev->dev;
 	mutex_init(&xdev->lock);
-<<<<<<< HEAD
-	INIT_LIST_HEAD(&xdev->entities);
-=======
->>>>>>> e0d688d4
 	INIT_LIST_HEAD(&xdev->dmas);
 	v4l2_async_notifier_init(&xdev->notifier);
 
