/*
 * vsp1_sru.c  --  R-Car VSP1 Super Resolution Unit
 *
 * Copyright (C) 2013 Renesas Corporation
 *
 * Contact: Laurent Pinchart (laurent.pinchart@ideasonboard.com)
 *
 * This program is free software; you can redistribute it and/or modify
 * it under the terms of the GNU General Public License as published by
 * the Free Software Foundation; either version 2 of the License, or
 * (at your option) any later version.
 */

#include <linux/device.h>
#include <linux/gfp.h>

#include <media/v4l2-subdev.h>

#include "vsp1.h"
#include "vsp1_sru.h"

#define SRU_MIN_SIZE				4U
#define SRU_MAX_SIZE				8190U

/* -----------------------------------------------------------------------------
 * Device Access
 */

static inline u32 vsp1_sru_read(struct vsp1_sru *sru, u32 reg)
{
	return vsp1_read(sru->entity.vsp1, reg);
}

static inline void vsp1_sru_write(struct vsp1_sru *sru, u32 reg, u32 data)
{
	vsp1_write(sru->entity.vsp1, reg, data);
}

/* -----------------------------------------------------------------------------
 * Controls
 */

#define V4L2_CID_VSP1_SRU_INTENSITY		(V4L2_CID_USER_BASE + 1)

struct vsp1_sru_param {
	u32 ctrl0;
	u32 ctrl2;
};

#define VI6_SRU_CTRL0_PARAMS(p0, p1)			\
	(((p0) << VI6_SRU_CTRL0_PARAM0_SHIFT) |		\
	 ((p1) << VI6_SRU_CTRL0_PARAM1_SHIFT))

#define VI6_SRU_CTRL2_PARAMS(p6, p7, p8)		\
	(((p6) << VI6_SRU_CTRL2_PARAM6_SHIFT) |		\
	 ((p7) << VI6_SRU_CTRL2_PARAM7_SHIFT) |		\
	 ((p8) << VI6_SRU_CTRL2_PARAM8_SHIFT))

static const struct vsp1_sru_param vsp1_sru_params[] = {
	{
		.ctrl0 = VI6_SRU_CTRL0_PARAMS(256, 4) | VI6_SRU_CTRL0_EN,
		.ctrl2 = VI6_SRU_CTRL2_PARAMS(24, 40, 255),
	}, {
		.ctrl0 = VI6_SRU_CTRL0_PARAMS(256, 4) | VI6_SRU_CTRL0_EN,
		.ctrl2 = VI6_SRU_CTRL2_PARAMS(8, 16, 255),
	}, {
		.ctrl0 = VI6_SRU_CTRL0_PARAMS(384, 5) | VI6_SRU_CTRL0_EN,
		.ctrl2 = VI6_SRU_CTRL2_PARAMS(36, 60, 255),
	}, {
		.ctrl0 = VI6_SRU_CTRL0_PARAMS(384, 5) | VI6_SRU_CTRL0_EN,
		.ctrl2 = VI6_SRU_CTRL2_PARAMS(12, 27, 255),
	}, {
		.ctrl0 = VI6_SRU_CTRL0_PARAMS(511, 6) | VI6_SRU_CTRL0_EN,
		.ctrl2 = VI6_SRU_CTRL2_PARAMS(48, 80, 255),
	}, {
		.ctrl0 = VI6_SRU_CTRL0_PARAMS(511, 6) | VI6_SRU_CTRL0_EN,
		.ctrl2 = VI6_SRU_CTRL2_PARAMS(16, 36, 255),
	},
};

static int sru_s_ctrl(struct v4l2_ctrl *ctrl)
{
	struct vsp1_sru *sru =
		container_of(ctrl->handler, struct vsp1_sru, ctrls);
	const struct vsp1_sru_param *param;
	u32 value;

	switch (ctrl->id) {
	case V4L2_CID_VSP1_SRU_INTENSITY:
		param = &vsp1_sru_params[ctrl->val - 1];

		value = vsp1_sru_read(sru, VI6_SRU_CTRL0);
		value &= ~(VI6_SRU_CTRL0_PARAM0_MASK |
			   VI6_SRU_CTRL0_PARAM1_MASK);
		value |= param->ctrl0;
		vsp1_sru_write(sru, VI6_SRU_CTRL0, value);

		vsp1_sru_write(sru, VI6_SRU_CTRL2, param->ctrl2);
		break;
	}

	return 0;
}

static const struct v4l2_ctrl_ops sru_ctrl_ops = {
	.s_ctrl = sru_s_ctrl,
};

static const struct v4l2_ctrl_config sru_intensity_control = {
	.ops = &sru_ctrl_ops,
	.id = V4L2_CID_VSP1_SRU_INTENSITY,
	.name = "Intensity",
	.type = V4L2_CTRL_TYPE_INTEGER,
	.min = 1,
	.max = 6,
	.def = 1,
	.step = 1,
};

/* -----------------------------------------------------------------------------
 * V4L2 Subdevice Core Operations
 */

static int sru_s_stream(struct v4l2_subdev *subdev, int enable)
{
	struct vsp1_sru *sru = to_sru(subdev);
	struct v4l2_mbus_framefmt *input;
	struct v4l2_mbus_framefmt *output;
	u32 ctrl0;
	int ret;

	ret = vsp1_entity_set_streaming(&sru->entity, enable);
	if (ret < 0)
		return ret;

	if (!enable)
		return 0;

	input = &sru->entity.formats[SRU_PAD_SINK];
	output = &sru->entity.formats[SRU_PAD_SOURCE];

	if (input->code == MEDIA_BUS_FMT_ARGB8888_1X32)
		ctrl0 = VI6_SRU_CTRL0_PARAM2 | VI6_SRU_CTRL0_PARAM3
		      | VI6_SRU_CTRL0_PARAM4;
	else
		ctrl0 = VI6_SRU_CTRL0_PARAM3;

	if (input->width != output->width)
		ctrl0 |= VI6_SRU_CTRL0_MODE_UPSCALE;

	/* Take the control handler lock to ensure that the CTRL0 value won't be
	 * changed behind our back by a set control operation.
	 */
	mutex_lock(sru->ctrls.lock);
	ctrl0 |= vsp1_sru_read(sru, VI6_SRU_CTRL0)
	       & (VI6_SRU_CTRL0_PARAM0_MASK | VI6_SRU_CTRL0_PARAM1_MASK);
	mutex_unlock(sru->ctrls.lock);

	vsp1_sru_write(sru, VI6_SRU_CTRL1, VI6_SRU_CTRL1_PARAM5);

	return 0;
}

/* -----------------------------------------------------------------------------
 * V4L2 Subdevice Pad Operations
 */

static int sru_enum_mbus_code(struct v4l2_subdev *subdev,
			      struct v4l2_subdev_pad_config *cfg,
			      struct v4l2_subdev_mbus_code_enum *code)
{
	static const unsigned int codes[] = {
		MEDIA_BUS_FMT_ARGB8888_1X32,
		MEDIA_BUS_FMT_AYUV8_1X32,
	};
	struct vsp1_sru *sru = to_sru(subdev);
	struct v4l2_mbus_framefmt *format;

	if (code->pad == SRU_PAD_SINK) {
		if (code->index >= ARRAY_SIZE(codes))
			return -EINVAL;

		code->code = codes[code->index];
	} else {
		/* The SRU can't perform format conversion, the sink format is
		 * always identical to the source format.
		 */
		if (code->index)
			return -EINVAL;

<<<<<<< HEAD
		format = v4l2_subdev_get_try_format(subdev, cfg, SRU_PAD_SINK);
=======
		format = vsp1_entity_get_pad_format(&sru->entity, cfg,
						    SRU_PAD_SINK, code->which);
>>>>>>> 5c4698ac
		code->code = format->code;
	}

	return 0;
}

static int sru_enum_frame_size(struct v4l2_subdev *subdev,
			       struct v4l2_subdev_pad_config *cfg,
			       struct v4l2_subdev_frame_size_enum *fse)
{
	struct vsp1_sru *sru = to_sru(subdev);
	struct v4l2_mbus_framefmt *format;

<<<<<<< HEAD
	format = v4l2_subdev_get_try_format(subdev, cfg, SRU_PAD_SINK);
=======
	format = vsp1_entity_get_pad_format(&sru->entity, cfg,
					    SRU_PAD_SINK, fse->which);
>>>>>>> 5c4698ac

	if (fse->index || fse->code != format->code)
		return -EINVAL;

	if (fse->pad == SRU_PAD_SINK) {
		fse->min_width = SRU_MIN_SIZE;
		fse->max_width = SRU_MAX_SIZE;
		fse->min_height = SRU_MIN_SIZE;
		fse->max_height = SRU_MAX_SIZE;
	} else {
		fse->min_width = format->width;
		fse->min_height = format->height;
		if (format->width <= SRU_MAX_SIZE / 2 &&
		    format->height <= SRU_MAX_SIZE / 2) {
			fse->max_width = format->width * 2;
			fse->max_height = format->height * 2;
		} else {
			fse->max_width = format->width;
			fse->max_height = format->height;
		}
	}

	return 0;
}

static int sru_get_format(struct v4l2_subdev *subdev, struct v4l2_subdev_pad_config *cfg,
			  struct v4l2_subdev_format *fmt)
{
	struct vsp1_sru *sru = to_sru(subdev);

	fmt->format = *vsp1_entity_get_pad_format(&sru->entity, cfg, fmt->pad,
						  fmt->which);

	return 0;
}

static void sru_try_format(struct vsp1_sru *sru, struct v4l2_subdev_pad_config *cfg,
			   unsigned int pad, struct v4l2_mbus_framefmt *fmt,
			   enum v4l2_subdev_format_whence which)
{
	struct v4l2_mbus_framefmt *format;
	unsigned int input_area;
	unsigned int output_area;

	switch (pad) {
	case SRU_PAD_SINK:
		/* Default to YUV if the requested format is not supported. */
		if (fmt->code != MEDIA_BUS_FMT_ARGB8888_1X32 &&
		    fmt->code != MEDIA_BUS_FMT_AYUV8_1X32)
			fmt->code = MEDIA_BUS_FMT_AYUV8_1X32;

		fmt->width = clamp(fmt->width, SRU_MIN_SIZE, SRU_MAX_SIZE);
		fmt->height = clamp(fmt->height, SRU_MIN_SIZE, SRU_MAX_SIZE);
		break;

	case SRU_PAD_SOURCE:
		/* The SRU can't perform format conversion. */
		format = vsp1_entity_get_pad_format(&sru->entity, cfg,
						    SRU_PAD_SINK, which);
		fmt->code = format->code;

		/* We can upscale by 2 in both direction, but not independently.
		 * Compare the input and output rectangles areas (avoiding
		 * integer overflows on the output): if the requested output
		 * area is larger than 1.5^2 the input area upscale by two,
		 * otherwise don't scale.
		 */
		input_area = format->width * format->height;
		output_area = min(fmt->width, SRU_MAX_SIZE)
			    * min(fmt->height, SRU_MAX_SIZE);

		if (fmt->width <= SRU_MAX_SIZE / 2 &&
		    fmt->height <= SRU_MAX_SIZE / 2 &&
		    output_area > input_area * 9 / 4) {
			fmt->width = format->width * 2;
			fmt->height = format->height * 2;
		} else {
			fmt->width = format->width;
			fmt->height = format->height;
		}
		break;
	}

	fmt->field = V4L2_FIELD_NONE;
	fmt->colorspace = V4L2_COLORSPACE_SRGB;
}

static int sru_set_format(struct v4l2_subdev *subdev, struct v4l2_subdev_pad_config *cfg,
			  struct v4l2_subdev_format *fmt)
{
	struct vsp1_sru *sru = to_sru(subdev);
	struct v4l2_mbus_framefmt *format;

	sru_try_format(sru, cfg, fmt->pad, &fmt->format, fmt->which);

	format = vsp1_entity_get_pad_format(&sru->entity, cfg, fmt->pad,
					    fmt->which);
	*format = fmt->format;

	if (fmt->pad == SRU_PAD_SINK) {
		/* Propagate the format to the source pad. */
		format = vsp1_entity_get_pad_format(&sru->entity, cfg,
						    SRU_PAD_SOURCE, fmt->which);
		*format = fmt->format;

		sru_try_format(sru, cfg, SRU_PAD_SOURCE, format, fmt->which);
	}

	return 0;
}

/* -----------------------------------------------------------------------------
 * V4L2 Subdevice Operations
 */

static struct v4l2_subdev_video_ops sru_video_ops = {
	.s_stream = sru_s_stream,
};

static struct v4l2_subdev_pad_ops sru_pad_ops = {
	.enum_mbus_code = sru_enum_mbus_code,
	.enum_frame_size = sru_enum_frame_size,
	.get_fmt = sru_get_format,
	.set_fmt = sru_set_format,
};

static struct v4l2_subdev_ops sru_ops = {
	.video	= &sru_video_ops,
	.pad    = &sru_pad_ops,
};

/* -----------------------------------------------------------------------------
 * Initialization and Cleanup
 */

struct vsp1_sru *vsp1_sru_create(struct vsp1_device *vsp1)
{
	struct v4l2_subdev *subdev;
	struct vsp1_sru *sru;
	int ret;

	sru = devm_kzalloc(vsp1->dev, sizeof(*sru), GFP_KERNEL);
	if (sru == NULL)
		return ERR_PTR(-ENOMEM);

	sru->entity.type = VSP1_ENTITY_SRU;

	ret = vsp1_entity_init(vsp1, &sru->entity, 2);
	if (ret < 0)
		return ERR_PTR(ret);

	/* Initialize the V4L2 subdev. */
	subdev = &sru->entity.subdev;
	v4l2_subdev_init(subdev, &sru_ops);

	subdev->entity.ops = &vsp1_media_ops;
	subdev->internal_ops = &vsp1_subdev_internal_ops;
	snprintf(subdev->name, sizeof(subdev->name), "%s sru",
		 dev_name(vsp1->dev));
	v4l2_set_subdevdata(subdev, sru);
	subdev->flags |= V4L2_SUBDEV_FL_HAS_DEVNODE;

	vsp1_entity_init_formats(subdev, NULL);

	/* Initialize the control handler. */
	v4l2_ctrl_handler_init(&sru->ctrls, 1);
	v4l2_ctrl_new_custom(&sru->ctrls, &sru_intensity_control, NULL);

	sru->entity.subdev.ctrl_handler = &sru->ctrls;

	if (sru->ctrls.error) {
		dev_err(vsp1->dev, "sru: failed to initialize controls\n");
		ret = sru->ctrls.error;
		vsp1_entity_destroy(&sru->entity);
		return ERR_PTR(ret);
	}

	return sru;
}<|MERGE_RESOLUTION|>--- conflicted
+++ resolved
@@ -188,12 +188,8 @@
 		if (code->index)
 			return -EINVAL;
 
-<<<<<<< HEAD
-		format = v4l2_subdev_get_try_format(subdev, cfg, SRU_PAD_SINK);
-=======
 		format = vsp1_entity_get_pad_format(&sru->entity, cfg,
 						    SRU_PAD_SINK, code->which);
->>>>>>> 5c4698ac
 		code->code = format->code;
 	}
 
@@ -207,12 +203,8 @@
 	struct vsp1_sru *sru = to_sru(subdev);
 	struct v4l2_mbus_framefmt *format;
 
-<<<<<<< HEAD
-	format = v4l2_subdev_get_try_format(subdev, cfg, SRU_PAD_SINK);
-=======
 	format = vsp1_entity_get_pad_format(&sru->entity, cfg,
 					    SRU_PAD_SINK, fse->which);
->>>>>>> 5c4698ac
 
 	if (fse->index || fse->code != format->code)
 		return -EINVAL;
