/*
 * AD5024, AD5025, AD5044, AD5045, AD5064, AD5064-1, AD5065, AD5628, AD5648,
 * AD5666, AD5668 Digital to analog converters driver
 *
 * Copyright 2011 Analog Devices Inc.
 *
 * Licensed under the GPL-2.
 */

#include <linux/device.h>
#include <linux/err.h>
#include <linux/module.h>
#include <linux/kernel.h>
#include <linux/spi/spi.h>
#include <linux/slab.h>
#include <linux/sysfs.h>
#include <linux/regulator/consumer.h>

#include <linux/iio/iio.h>
#include <linux/iio/sysfs.h>
#include "dac.h"

#define AD5064_MAX_DAC_CHANNELS			8
#define AD5064_MAX_VREFS			4

#define AD5064_ADDR(x)				((x) << 20)
#define AD5064_CMD(x)				((x) << 24)

#define AD5064_ADDR_DAC(chan)			(chan)
#define AD5064_ADDR_ALL_DAC			0xF

#define AD5064_CMD_WRITE_INPUT_N		0x0
#define AD5064_CMD_UPDATE_DAC_N			0x1
#define AD5064_CMD_WRITE_INPUT_N_UPDATE_ALL	0x2
#define AD5064_CMD_WRITE_INPUT_N_UPDATE_N	0x3
#define AD5064_CMD_POWERDOWN_DAC		0x4
#define AD5064_CMD_CLEAR			0x5
#define AD5064_CMD_LDAC_MASK			0x6
#define AD5064_CMD_RESET			0x7
#define AD5064_CMD_CONFIG			0x8

#define AD5064_CONFIG_DAISY_CHAIN_ENABLE	BIT(1)
#define AD5064_CONFIG_INT_VREF_ENABLE		BIT(0)

#define AD5064_LDAC_PWRDN_NONE			0x0
#define AD5064_LDAC_PWRDN_1K			0x1
#define AD5064_LDAC_PWRDN_100K			0x2
#define AD5064_LDAC_PWRDN_3STATE		0x3

/**
 * struct ad5064_chip_info - chip specific information
 * @shared_vref:	whether the vref supply is shared between channels
 * @internal_vref:	internal reference voltage. 0 if the chip has no internal
 *			vref.
 * @channel:		channel specification
 * @num_channels:	number of channels
 */

struct ad5064_chip_info {
	bool shared_vref;
	unsigned long internal_vref;
	const struct iio_chan_spec *channels;
	unsigned int num_channels;
};

/**
 * struct ad5064_state - driver instance specific data
 * @spi:		spi_device
 * @chip_info:		chip model specific constants, available modes etc
 * @vref_reg:		vref supply regulators
 * @pwr_down:		whether channel is powered down
 * @pwr_down_mode:	channel's current power down mode
 * @dac_cache:		current DAC raw value (chip does not support readback)
 * @use_internal_vref:	set to true if the internal reference voltage should be
 *			used.
 * @data:		spi transfer buffers
 */

struct ad5064_state {
	struct spi_device		*spi;
	const struct ad5064_chip_info	*chip_info;
	struct regulator_bulk_data	vref_reg[AD5064_MAX_VREFS];
	bool				pwr_down[AD5064_MAX_DAC_CHANNELS];
	u8				pwr_down_mode[AD5064_MAX_DAC_CHANNELS];
	unsigned int			dac_cache[AD5064_MAX_DAC_CHANNELS];
	bool				use_internal_vref;

	/*
	 * DMA (thus cache coherency maintenance) requires the
	 * transfer buffers to live in their own cache lines.
	 */
	__be32 data ____cacheline_aligned;
};

enum ad5064_type {
	ID_AD5024,
	ID_AD5025,
	ID_AD5044,
	ID_AD5045,
	ID_AD5064,
	ID_AD5064_1,
	ID_AD5065,
	ID_AD5628_1,
	ID_AD5628_2,
	ID_AD5648_1,
	ID_AD5648_2,
	ID_AD5666_1,
	ID_AD5666_2,
	ID_AD5668_1,
	ID_AD5668_2,
};

static int ad5064_spi_write(struct ad5064_state *st, unsigned int cmd,
	unsigned int addr, unsigned int val, unsigned int shift)
{
	val <<= shift;

	st->data = cpu_to_be32(AD5064_CMD(cmd) | AD5064_ADDR(addr) | val);

	return spi_write(st->spi, &st->data, sizeof(st->data));
}

static int ad5064_sync_powerdown_mode(struct ad5064_state *st,
	unsigned int channel)
{
	unsigned int val;
	int ret;

	val = (0x1 << channel);

	if (st->pwr_down[channel])
		val |= st->pwr_down_mode[channel] << 8;

	ret = ad5064_spi_write(st, AD5064_CMD_POWERDOWN_DAC, 0, val, 0);

	return ret;
}

static const char ad5064_powerdown_modes[][15] = {
	[AD5064_LDAC_PWRDN_NONE]	= "",
	[AD5064_LDAC_PWRDN_1K]		= "1kohm_to_gnd",
	[AD5064_LDAC_PWRDN_100K]	= "100kohm_to_gnd",
	[AD5064_LDAC_PWRDN_3STATE]	= "three_state",
};

static ssize_t ad5064_read_powerdown_mode_available(struct iio_dev *indio_dev,
<<<<<<< HEAD
	const struct iio_chan_spec *chan, char *buf)
=======
	uintptr_t private, const struct iio_chan_spec *chan, char *buf)
>>>>>>> abfadbff
{
	return sprintf(buf, "%s %s %s\n", ad5064_powerdown_modes[1],
		ad5064_powerdown_modes[2], ad5064_powerdown_modes[3]);
}

static ssize_t ad5064_read_powerdown_mode(struct iio_dev *indio_dev,
<<<<<<< HEAD
	const struct iio_chan_spec *chan, char *buf)
=======
	uintptr_t private, const struct iio_chan_spec *chan, char *buf)
>>>>>>> abfadbff
{
	struct ad5064_state *st = iio_priv(indio_dev);

	return sprintf(buf, "%s\n",
		ad5064_powerdown_modes[st->pwr_down_mode[chan->channel]]);
}

static ssize_t ad5064_write_powerdown_mode(struct iio_dev *indio_dev,
<<<<<<< HEAD
	const struct iio_chan_spec *chan, const char *buf, size_t len)
=======
	uintptr_t private, const struct iio_chan_spec *chan, const char *buf,
	size_t len)
>>>>>>> abfadbff
{
	struct ad5064_state *st = iio_priv(indio_dev);
	unsigned int mode, i;
	int ret;

	mode = 0;

	for (i = 1; i < ARRAY_SIZE(ad5064_powerdown_modes); ++i) {
		if (sysfs_streq(buf, ad5064_powerdown_modes[i])) {
			mode = i;
			break;
		}
	}
	if (mode == 0)
		return  -EINVAL;

	mutex_lock(&indio_dev->mlock);
	st->pwr_down_mode[chan->channel] = mode;

	ret = ad5064_sync_powerdown_mode(st, chan->channel);
	mutex_unlock(&indio_dev->mlock);

	return ret ? ret : len;
}

static ssize_t ad5064_read_dac_powerdown(struct iio_dev *indio_dev,
<<<<<<< HEAD
	const struct iio_chan_spec *chan, char *buf)
=======
	uintptr_t private, const struct iio_chan_spec *chan, char *buf)
>>>>>>> abfadbff
{
	struct ad5064_state *st = iio_priv(indio_dev);

	return sprintf(buf, "%d\n", st->pwr_down[chan->channel]);
}

static ssize_t ad5064_write_dac_powerdown(struct iio_dev *indio_dev,
<<<<<<< HEAD
	const struct iio_chan_spec *chan, const char *buf, size_t len)
=======
	 uintptr_t private, const struct iio_chan_spec *chan, const char *buf,
	 size_t len)
>>>>>>> abfadbff
{
	struct ad5064_state *st = iio_priv(indio_dev);
	bool pwr_down;
	int ret;

	ret = strtobool(buf, &pwr_down);
	if (ret)
		return ret;

	mutex_lock(&indio_dev->mlock);
	st->pwr_down[chan->channel] = pwr_down;

	ret = ad5064_sync_powerdown_mode(st, chan->channel);
	mutex_unlock(&indio_dev->mlock);
	return ret ? ret : len;
}

static int ad5064_get_vref(struct ad5064_state *st,
	struct iio_chan_spec const *chan)
{
	unsigned int i;

	if (st->use_internal_vref)
		return st->chip_info->internal_vref;

	i = st->chip_info->shared_vref ? 0 : chan->channel;
	return regulator_get_voltage(st->vref_reg[i].consumer);
}

static int ad5064_read_raw(struct iio_dev *indio_dev,
			   struct iio_chan_spec const *chan,
			   int *val,
			   int *val2,
			   long m)
{
	struct ad5064_state *st = iio_priv(indio_dev);
	int scale_uv;

	switch (m) {
	case IIO_CHAN_INFO_RAW:
		*val = st->dac_cache[chan->channel];
		return IIO_VAL_INT;
	case IIO_CHAN_INFO_SCALE:
		scale_uv = ad5064_get_vref(st, chan);
		if (scale_uv < 0)
			return scale_uv;

		scale_uv = (scale_uv * 100) >> chan->scan_type.realbits;
		*val =  scale_uv / 100000;
		*val2 = (scale_uv % 100000) * 10;
		return IIO_VAL_INT_PLUS_MICRO;
	default:
		break;
	}
	return -EINVAL;
}

static int ad5064_write_raw(struct iio_dev *indio_dev,
	struct iio_chan_spec const *chan, int val, int val2, long mask)
{
	struct ad5064_state *st = iio_priv(indio_dev);
	int ret;

	switch (mask) {
	case IIO_CHAN_INFO_RAW:
		if (val > (1 << chan->scan_type.realbits) || val < 0)
			return -EINVAL;

		mutex_lock(&indio_dev->mlock);
		ret = ad5064_spi_write(st, AD5064_CMD_WRITE_INPUT_N_UPDATE_N,
				chan->address, val, chan->scan_type.shift);
		if (ret == 0)
			st->dac_cache[chan->channel] = val;
		mutex_unlock(&indio_dev->mlock);
		break;
	default:
		ret = -EINVAL;
	}

	return ret;
}

static const struct iio_info ad5064_info = {
	.read_raw = ad5064_read_raw,
	.write_raw = ad5064_write_raw,
	.driver_module = THIS_MODULE,
};

static struct iio_chan_spec_ext_info ad5064_ext_info[] = {
	{
		.name = "powerdown",
		.read = ad5064_read_dac_powerdown,
		.write = ad5064_write_dac_powerdown,
	},
	{
		.name = "powerdown_mode",
		.read = ad5064_read_powerdown_mode,
		.write = ad5064_write_powerdown_mode,
	},
	{
		.name = "powerdown_mode_available",
		.shared = true,
		.read = ad5064_read_powerdown_mode_available,
	},
	{ },
};

#define AD5064_CHANNEL(chan, bits) {				\
	.type = IIO_VOLTAGE,					\
	.indexed = 1,						\
	.output = 1,						\
	.channel = (chan),					\
<<<<<<< HEAD
	.info_mask = IIO_CHAN_INFO_SCALE_SEPARATE_BIT,	\
=======
	.info_mask = IIO_CHAN_INFO_RAW_SEPARATE_BIT |		\
	IIO_CHAN_INFO_SCALE_SEPARATE_BIT,			\
>>>>>>> abfadbff
	.address = AD5064_ADDR_DAC(chan),			\
	.scan_type = IIO_ST('u', (bits), 16, 20 - (bits)),	\
	.ext_info = ad5064_ext_info,				\
}

#define DECLARE_AD5064_CHANNELS(name, bits) \
const struct iio_chan_spec name[] = { \
	AD5064_CHANNEL(0, bits), \
	AD5064_CHANNEL(1, bits), \
	AD5064_CHANNEL(2, bits), \
	AD5064_CHANNEL(3, bits), \
	AD5064_CHANNEL(4, bits), \
	AD5064_CHANNEL(5, bits), \
	AD5064_CHANNEL(6, bits), \
	AD5064_CHANNEL(7, bits), \
}

static DECLARE_AD5064_CHANNELS(ad5024_channels, 12);
static DECLARE_AD5064_CHANNELS(ad5044_channels, 14);
static DECLARE_AD5064_CHANNELS(ad5064_channels, 16);

static const struct ad5064_chip_info ad5064_chip_info_tbl[] = {
	[ID_AD5024] = {
		.shared_vref = false,
		.channels = ad5024_channels,
		.num_channels = 4,
	},
	[ID_AD5025] = {
		.shared_vref = false,
		.channels = ad5024_channels,
		.num_channels = 2,
	},
	[ID_AD5044] = {
		.shared_vref = false,
		.channels = ad5044_channels,
		.num_channels = 4,
	},
	[ID_AD5045] = {
		.shared_vref = false,
		.channels = ad5044_channels,
		.num_channels = 2,
	},
	[ID_AD5064] = {
		.shared_vref = false,
		.channels = ad5064_channels,
		.num_channels = 4,
	},
	[ID_AD5064_1] = {
		.shared_vref = true,
		.channels = ad5064_channels,
		.num_channels = 4,
	},
	[ID_AD5065] = {
		.shared_vref = false,
		.channels = ad5064_channels,
		.num_channels = 2,
	},
	[ID_AD5628_1] = {
		.shared_vref = true,
		.internal_vref = 2500000,
		.channels = ad5024_channels,
		.num_channels = 8,
	},
	[ID_AD5628_2] = {
		.shared_vref = true,
		.internal_vref = 5000000,
		.channels = ad5024_channels,
		.num_channels = 8,
	},
	[ID_AD5648_1] = {
		.shared_vref = true,
		.internal_vref = 2500000,
		.channels = ad5044_channels,
		.num_channels = 8,
	},
	[ID_AD5648_2] = {
		.shared_vref = true,
		.internal_vref = 5000000,
		.channels = ad5044_channels,
		.num_channels = 8,
	},
	[ID_AD5666_1] = {
		.shared_vref = true,
		.internal_vref = 2500000,
		.channels = ad5064_channels,
		.num_channels = 4,
	},
	[ID_AD5666_2] = {
		.shared_vref = true,
		.internal_vref = 5000000,
		.channels = ad5064_channels,
		.num_channels = 4,
	},
	[ID_AD5668_1] = {
		.shared_vref = true,
		.internal_vref = 2500000,
		.channels = ad5064_channels,
		.num_channels = 8,
	},
	[ID_AD5668_2] = {
		.shared_vref = true,
		.internal_vref = 5000000,
		.channels = ad5064_channels,
		.num_channels = 8,
	},
};

static inline unsigned int ad5064_num_vref(struct ad5064_state *st)
{
	return st->chip_info->shared_vref ? 1 : st->chip_info->num_channels;
}

static const char * const ad5064_vref_names[] = {
	"vrefA",
	"vrefB",
	"vrefC",
	"vrefD",
};

static const char * const ad5064_vref_name(struct ad5064_state *st,
	unsigned int vref)
{
	return st->chip_info->shared_vref ? "vref" : ad5064_vref_names[vref];
}

static int __devinit ad5064_probe(struct spi_device *spi)
{
	enum ad5064_type type = spi_get_device_id(spi)->driver_data;
	struct iio_dev *indio_dev;
	struct ad5064_state *st;
	unsigned int i;
	int ret;

	indio_dev = iio_device_alloc(sizeof(*st));
	if (indio_dev == NULL)
		return  -ENOMEM;

	st = iio_priv(indio_dev);
	spi_set_drvdata(spi, indio_dev);

	st->chip_info = &ad5064_chip_info_tbl[type];
	st->spi = spi;

	for (i = 0; i < ad5064_num_vref(st); ++i)
		st->vref_reg[i].supply = ad5064_vref_name(st, i);

	ret = regulator_bulk_get(&st->spi->dev, ad5064_num_vref(st),
		st->vref_reg);
	if (ret) {
		if (!st->chip_info->internal_vref)
			goto error_free;
		st->use_internal_vref = true;
		ret = ad5064_spi_write(st, AD5064_CMD_CONFIG, 0,
			AD5064_CONFIG_INT_VREF_ENABLE, 0);
		if (ret) {
			dev_err(&spi->dev, "Failed to enable internal vref: %d\n",
				ret);
			goto error_free;
		}
	} else {
		ret = regulator_bulk_enable(ad5064_num_vref(st), st->vref_reg);
		if (ret)
			goto error_free_reg;
	}

	for (i = 0; i < st->chip_info->num_channels; ++i) {
		st->pwr_down_mode[i] = AD5064_LDAC_PWRDN_1K;
		st->dac_cache[i] = 0x8000;
	}

	indio_dev->dev.parent = &spi->dev;
	indio_dev->name = spi_get_device_id(spi)->name;
	indio_dev->info = &ad5064_info;
	indio_dev->modes = INDIO_DIRECT_MODE;
	indio_dev->channels = st->chip_info->channels;
	indio_dev->num_channels = st->chip_info->num_channels;

	ret = iio_device_register(indio_dev);
	if (ret)
		goto error_disable_reg;

	return 0;

error_disable_reg:
	if (!st->use_internal_vref)
		regulator_bulk_disable(ad5064_num_vref(st), st->vref_reg);
error_free_reg:
	if (!st->use_internal_vref)
		regulator_bulk_free(ad5064_num_vref(st), st->vref_reg);
error_free:
	iio_device_free(indio_dev);

	return ret;
}


static int __devexit ad5064_remove(struct spi_device *spi)
{
	struct iio_dev *indio_dev = spi_get_drvdata(spi);
	struct ad5064_state *st = iio_priv(indio_dev);

	iio_device_unregister(indio_dev);

	if (!st->use_internal_vref) {
		regulator_bulk_disable(ad5064_num_vref(st), st->vref_reg);
		regulator_bulk_free(ad5064_num_vref(st), st->vref_reg);
	}

	iio_device_free(indio_dev);

	return 0;
}

static const struct spi_device_id ad5064_id[] = {
	{"ad5024", ID_AD5024},
	{"ad5025", ID_AD5025},
	{"ad5044", ID_AD5044},
	{"ad5045", ID_AD5045},
	{"ad5064", ID_AD5064},
	{"ad5064-1", ID_AD5064_1},
	{"ad5065", ID_AD5065},
	{"ad5628-1", ID_AD5628_1},
	{"ad5628-2", ID_AD5628_2},
	{"ad5648-1", ID_AD5648_1},
	{"ad5648-2", ID_AD5648_2},
	{"ad5666-1", ID_AD5666_1},
	{"ad5666-2", ID_AD5666_2},
	{"ad5668-1", ID_AD5668_1},
	{"ad5668-2", ID_AD5668_2},
	{"ad5668-3", ID_AD5668_2}, /* similar enough to ad5668-2 */
	{}
};
MODULE_DEVICE_TABLE(spi, ad5064_id);

static struct spi_driver ad5064_driver = {
	.driver = {
		   .name = "ad5064",
		   .owner = THIS_MODULE,
	},
	.probe = ad5064_probe,
	.remove = __devexit_p(ad5064_remove),
	.id_table = ad5064_id,
};
module_spi_driver(ad5064_driver);

MODULE_AUTHOR("Lars-Peter Clausen <lars@metafoo.de>");
MODULE_DESCRIPTION("Analog Devices AD5024/25/44/45/64/64-1/65, AD5628/48/66/68 DAC");
MODULE_LICENSE("GPL v2");<|MERGE_RESOLUTION|>--- conflicted
+++ resolved
@@ -144,22 +144,14 @@
 };
 
 static ssize_t ad5064_read_powerdown_mode_available(struct iio_dev *indio_dev,
-<<<<<<< HEAD
-	const struct iio_chan_spec *chan, char *buf)
-=======
 	uintptr_t private, const struct iio_chan_spec *chan, char *buf)
->>>>>>> abfadbff
 {
 	return sprintf(buf, "%s %s %s\n", ad5064_powerdown_modes[1],
 		ad5064_powerdown_modes[2], ad5064_powerdown_modes[3]);
 }
 
 static ssize_t ad5064_read_powerdown_mode(struct iio_dev *indio_dev,
-<<<<<<< HEAD
-	const struct iio_chan_spec *chan, char *buf)
-=======
 	uintptr_t private, const struct iio_chan_spec *chan, char *buf)
->>>>>>> abfadbff
 {
 	struct ad5064_state *st = iio_priv(indio_dev);
 
@@ -168,12 +160,8 @@
 }
 
 static ssize_t ad5064_write_powerdown_mode(struct iio_dev *indio_dev,
-<<<<<<< HEAD
-	const struct iio_chan_spec *chan, const char *buf, size_t len)
-=======
 	uintptr_t private, const struct iio_chan_spec *chan, const char *buf,
 	size_t len)
->>>>>>> abfadbff
 {
 	struct ad5064_state *st = iio_priv(indio_dev);
 	unsigned int mode, i;
@@ -200,11 +188,7 @@
 }
 
 static ssize_t ad5064_read_dac_powerdown(struct iio_dev *indio_dev,
-<<<<<<< HEAD
-	const struct iio_chan_spec *chan, char *buf)
-=======
 	uintptr_t private, const struct iio_chan_spec *chan, char *buf)
->>>>>>> abfadbff
 {
 	struct ad5064_state *st = iio_priv(indio_dev);
 
@@ -212,12 +196,8 @@
 }
 
 static ssize_t ad5064_write_dac_powerdown(struct iio_dev *indio_dev,
-<<<<<<< HEAD
-	const struct iio_chan_spec *chan, const char *buf, size_t len)
-=======
 	 uintptr_t private, const struct iio_chan_spec *chan, const char *buf,
 	 size_t len)
->>>>>>> abfadbff
 {
 	struct ad5064_state *st = iio_priv(indio_dev);
 	bool pwr_down;
@@ -330,12 +310,8 @@
 	.indexed = 1,						\
 	.output = 1,						\
 	.channel = (chan),					\
-<<<<<<< HEAD
-	.info_mask = IIO_CHAN_INFO_SCALE_SEPARATE_BIT,	\
-=======
 	.info_mask = IIO_CHAN_INFO_RAW_SEPARATE_BIT |		\
 	IIO_CHAN_INFO_SCALE_SEPARATE_BIT,			\
->>>>>>> abfadbff
 	.address = AD5064_ADDR_DAC(chan),			\
 	.scan_type = IIO_ST('u', (bits), 16, 20 - (bits)),	\
 	.ext_info = ad5064_ext_info,				\
