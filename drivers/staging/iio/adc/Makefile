--- conflicted
+++ resolved
@@ -3,10 +3,6 @@
 # Makefile for industrial I/O ADC drivers
 #
 
-<<<<<<< HEAD
-obj-$(CONFIG_AD7780) += ad7780.o
-=======
->>>>>>> 0ecfebd2
 obj-$(CONFIG_AD7816) += ad7816.o
 obj-$(CONFIG_AD7192) += ad7192.o
 obj-$(CONFIG_AD7280) += ad7280a.o