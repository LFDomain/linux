# SPDX-License-Identifier: GPL-2.0-only
#
# Frequency
#	Direct Digital Synthesis drivers (DDS)
#	Clock Distribution device drivers
#	Phase-Locked Loop (PLL) frequency synthesizers
#
# When adding new entries keep the list in alphabetical order

menu "Frequency Synthesizers DDS/PLL"

menu "Clock Generator/Distribution"

config AD9508
	tristate "Analog Devices AD9508 Clock Fanout Buffer"
	depends on SPI
	help
	  Say yes here to build support for Analog Devices AD9508 Clock Fanout Buffer with
	  Output Dividers and Delay Adjust. The driver provides direct access via sysfs.

	  To compile this driver as a module, choose M here: the
	  module will be called ad9508.

config AD9523
	tristate "Analog Devices AD9523 Low Jitter Clock Generator"
	depends on SPI
	depends on COMMON_CLK
	help
	  Say yes here to build support for Analog Devices AD9523 Low Jitter
	  Clock Generator. The driver provides direct access via sysfs.

	  To compile this driver as a module, choose M here: the
	  module will be called ad9523.

config AD9528
	tristate "Analog Devices AD9528 Low Jitter Clock Generator"
	depends on SPI
	depends on COMMON_CLK
	help
	  Say yes here to build support for Analog Devices AD9528 Low Jitter
	  Clock Generator. The driver provides direct access via sysfs.

	  To compile this driver as a module, choose M here: the
	  module will be called ad9528.

config AD9548
	tristate "Analog Devices AD9548 Network Clock Generator/Synchronizer"
	depends on SPI
	help
	  Say yes here to build support for Analog Devices AD9548
	  Quad/Octal Input Network Clock Generator/Synchronizer.

	  To compile this driver as a module, choose M here: the
	  module will be called ad9548.

config AD9517
	tristate "Analog Devices AD9517 12-Output Clock Generator"
	depends on SPI
	depends on COMMON_CLK
	help
	  Say yes here to build support for Analog Devices AD9517
	  12-Output Clock Generator.

	  To compile this driver as a module, choose M here: the
	  module will be called ad9517.

config HMC7044
	tristate "Analog Devices HMC7044, HMC7043 Clock Jitter Attenuator with JESD204B"
	depends on SPI
	depends on COMMON_CLK
	help
	  Say yes here to build support for Analog Devices HMC7044, HMC7043
	  Clock Jitter Attenuator with JESD204B.
	  The driver provides direct access via sysfs.

	  To compile this driver as a module, choose M here: the
	  module will be called hmc7044.

config LTC6952
	tristate "Analog Devices LTC6952 Clock Ultralow Jitter with JESD204B/C"
	depends on SPI
	depends on COMMON_CLK
	help
	  Say yes here to build support for Analog Devices LTC6952 Clock Ultralow
	  Jitter Attenuator with JESD204B/C. The driver provides direct access
	  via sysfs.

	  To compile this driver as a module, choose M here: the
	  module will be called ltc6952.

endmenu

menu "Direct Digital Synthesis"

config CF_AXI_DDS
	tristate "Analog Devices CoreFPGA AXI DDS driver"
	depends on SPI
	depends on COMMON_CLK
	select IIO_BUFFER_DMAENGINE
	help
	  Say yes here to build support for Analog Devices DDS chip
	  AD9122, provides direct access via sysfs.

config CF_AXI_DDS_AD9122
	tristate "Analog Devices AD9122 DAC"
	depends on CF_AXI_DDS
	help
	  Say yes here to build support for Analog Devices AD9122 DAC chip
	  ad9122, provides direct access via sysfs.

config CF_AXI_DDS_AD9144
	tristate "Analog Devices AD9144 DAC"
	depends on CF_AXI_DDS
	select REGMAP_SPI
	help
	  Say yes here to build support for Analog Devices AD9144 DAC chip
	  ad9144, provides direct access via sysfs.

config CF_AXI_DDS_AD9162
	tristate "Analog Devices AD9162 DAC"
	depends on CF_AXI_DDS
	help
	  Say yes here to build support for Analog Devices AD9162 DAC chip
	  ad9162, provides direct access via sysfs.

config CF_AXI_DDS_AD9172
	tristate "Analog Devices AD917x DAC"
	depends on CF_AXI_DDS
	help
	  Say yes here to build support for Analog Devices AD917x DAC chip
	  ad917x, provides direct access via sysfs.

config CF_AXI_DDS_AD9739A
	tristate "Analog Devices AD9739A DAC"
	depends on CF_AXI_DDS
	help
	  Say yes here to build support for Analog Devices AD9739A DAC chip
	  ad9739a, provides direct access via sysfs.

config M2K_DAC
	tristate "Analog Devices M2K DAC"
	depends on CF_AXI_DDS
	help
	  Say yes here to build support for Analog Devices M2K platform DAC buffer
	  output.
endmenu

#
# Phase-Locked Loop (PLL) frequency synthesizers
#

menu "Phase-Locked Loop (PLL) frequency synthesizers"

config ADF4350
	tristate "Analog Devices ADF4350/ADF4351 Wideband Synthesizers"
	depends on SPI
	help
	  Say yes here to build support for Analog Devices  ADF4350/ADF4351
	  Wideband Synthesizers. The driver provides direct access via sysfs.

	  To compile this driver as a module, choose M here: the
	  module will be called adf4350.

<<<<<<< HEAD
config ADF4360
	tristate "Analog Devices ADF4360 Wideband Synthesizers"
	depends on SPI
	depends on COMMON_CLK
	help
	  Say yes here to build support for Analog Devices ADF4360
	  Wideband Synthesizers. The driver provides direct access via sysfs.

	  To compile this driver as a module, choose M here: the
	  module will be called adf4360.

=======
>>>>>>> 043f8a22
config ADF4371
	tristate "Analog Devices ADF4371/ADF4372 Wideband Synthesizers"
	depends on SPI
	select REGMAP_SPI
	help
	  Say yes here to build support for Analog Devices ADF4371 and ADF4372
	  Wideband Synthesizers. The driver provides direct access via sysfs.

	  To compile this driver as a module, choose M here: the
	  module will be called adf4371.
<<<<<<< HEAD

config ADF5355
	tristate "Analog Devices ADF5355/ADF4355 Wideband Synthesizers"
	depends on SPI
	depends on COMMON_CLK
	help
	  Say yes here to build support for Analog Devices ADF5355/ADF4355
	  Wideband Synthesizers. The driver provides direct access via sysfs.

	  To compile this driver as a module, choose M here: the
	  module will be called adf5355.
=======
>>>>>>> 043f8a22
endmenu
endmenu<|MERGE_RESOLUTION|>--- conflicted
+++ resolved
@@ -161,7 +161,6 @@
 	  To compile this driver as a module, choose M here: the
 	  module will be called adf4350.
 
-<<<<<<< HEAD
 config ADF4360
 	tristate "Analog Devices ADF4360 Wideband Synthesizers"
 	depends on SPI
@@ -173,8 +172,6 @@
 	  To compile this driver as a module, choose M here: the
 	  module will be called adf4360.
 
-=======
->>>>>>> 043f8a22
 config ADF4371
 	tristate "Analog Devices ADF4371/ADF4372 Wideband Synthesizers"
 	depends on SPI
@@ -185,7 +182,6 @@
 
 	  To compile this driver as a module, choose M here: the
 	  module will be called adf4371.
-<<<<<<< HEAD
 
 config ADF5355
 	tristate "Analog Devices ADF5355/ADF4355 Wideband Synthesizers"
@@ -197,7 +193,5 @@
 
 	  To compile this driver as a module, choose M here: the
 	  module will be called adf5355.
-=======
->>>>>>> 043f8a22
 endmenu
 endmenu