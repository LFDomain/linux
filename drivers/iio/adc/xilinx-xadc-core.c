--- conflicted
+++ resolved
@@ -322,6 +322,7 @@
 
 #define XADC_ZYNQ_TCK_RATE_MAX 50000000
 #define XADC_ZYNQ_IGAP_DEFAULT 20
+#define XADC_ZYNQ_PCAP_RATE_MAX 200000000
 
 static int xadc_zynq_setup(struct platform_device *pdev,
 	struct iio_dev *indio_dev, int irq)
@@ -342,10 +343,6 @@
 
 	pcap_rate = clk_get_rate(xadc->clk);
 
-<<<<<<< HEAD
-	if (tck_rate > XADC_ZYNQ_TCK_RATE_MAX)
-		tck_rate = XADC_ZYNQ_TCK_RATE_MAX;
-=======
 	if (pcap_rate > XADC_ZYNQ_PCAP_RATE_MAX) {
 		ret = clk_set_rate(xadc->clk,
 				   (unsigned long)XADC_ZYNQ_PCAP_RATE_MAX);
@@ -353,7 +350,6 @@
 			return ret;
 	}
 
->>>>>>> 45f98521
 	if (tck_rate > pcap_rate / 2) {
 		div = 2;
 	} else {
@@ -379,15 +375,12 @@
 			XADC_ZYNQ_CFG_REDGE | XADC_ZYNQ_CFG_WEDGE |
 			tck_div | XADC_ZYNQ_CFG_IGAP(igap));
 
-<<<<<<< HEAD
-=======
 	if (pcap_rate > XADC_ZYNQ_PCAP_RATE_MAX) {
 		ret = clk_set_rate(xadc->clk, pcap_rate);
 		if (ret)
 			return ret;
 	}
 
->>>>>>> 45f98521
 	return 0;
 }
 
@@ -1292,13 +1285,8 @@
 
 	return 0;
 
-<<<<<<< HEAD
-err_free_irq:
-	free_irq(irq, indio_dev);
-=======
 err_clk_disable_unprepare:
 	clk_disable_unprepare(xadc->clk);
->>>>>>> 45f98521
 err_free_samplerate_trigger:
 	if (xadc->ops->flags & XADC_FLAGS_BUFFERED)
 		iio_trigger_free(xadc->samplerate_trigger);
@@ -1308,8 +1296,6 @@
 err_triggered_buffer_cleanup:
 	if (xadc->ops->flags & XADC_FLAGS_BUFFERED)
 		iio_triggered_buffer_cleanup(indio_dev);
-err_clk_disable_unprepare:
-	clk_disable_unprepare(xadc->clk);
 err_device_free:
 	kfree(indio_dev->channels);
 
