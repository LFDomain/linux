--- conflicted
+++ resolved
@@ -173,8 +173,6 @@
 	return up;
 }
 
-<<<<<<< HEAD
-=======
 static int _round_down_table(const struct clk_div_table *table, int div)
 {
 	const struct clk_div_table *clkt;
@@ -193,7 +191,6 @@
 	return down;
 }
 
->>>>>>> 1a5700bc
 static int _div_round_up(struct clk_divider *divider,
 		unsigned long parent_rate, unsigned long rate)
 {
@@ -207,8 +204,6 @@
 	return div;
 }
 
-<<<<<<< HEAD
-=======
 static int _div_round_closest(struct clk_divider *divider,
 		unsigned long parent_rate, unsigned long rate)
 {
@@ -257,7 +252,6 @@
 	return div;
 }
 
->>>>>>> 1a5700bc
 static int clk_divider_bestdiv(struct clk_hw *hw, unsigned long rate,
 		unsigned long *best_parent_rate)
 {
@@ -273,11 +267,7 @@
 
 	if (!(__clk_get_flags(hw->clk) & CLK_SET_RATE_PARENT)) {
 		parent_rate = *best_parent_rate;
-<<<<<<< HEAD
-		bestdiv = _div_round_up(divider, parent_rate, rate);
-=======
 		bestdiv = _div_round(divider, parent_rate, rate);
->>>>>>> 1a5700bc
 		bestdiv = bestdiv == 0 ? 1 : bestdiv;
 		bestdiv = bestdiv > maxdiv ? maxdiv : bestdiv;
 		return bestdiv;
