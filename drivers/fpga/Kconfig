--- conflicted
+++ resolved
@@ -18,8 +18,6 @@
 	  FPGA Regions allow loading FPGA images under control of
 	  the Device Tree.
 
-<<<<<<< HEAD
-=======
 config FPGA_MGR_ICE40_SPI
 	tristate "Lattice iCE40 SPI"
 	depends on OF && SPI
@@ -40,7 +38,6 @@
 	  FPGA manager driver support for Altera Arria/Cyclone/Stratix
 	  using the passive serial interface over SPI.
 
->>>>>>> bebc6082
 config FPGA_MGR_SOCFPGA
 	tristate "Altera SOCFPGA FPGA Manager"
 	depends on ARCH_SOCFPGA || COMPILE_TEST
@@ -75,15 +72,12 @@
 	help
 	  FPGA manager driver support for Xilinx Zynq FPGAs.
 
-<<<<<<< HEAD
 config FPGA_MGR_ZYNQMP_FPGA
 	tristate "Xilinx Zynqmp FPGA"
 	depends on ARCH_ZYNQMP || COMPILE_TEST
 	help
 	  FPGA manager driver support for Xilinx ZynqMp FPGAs.
 
-=======
->>>>>>> bebc6082
 config FPGA_BRIDGE
 	tristate "FPGA Bridge Framework"
 	depends on OF
@@ -91,16 +85,6 @@
 	  Say Y here if you want to support bridges connected between host
 	  processors and FPGAs or between FPGAs.
 
-<<<<<<< HEAD
-config XILINX_PR_DECOUPLER
-	tristate "Xilinx PR Decoupler"
-	depends on FPGA_BRIDGE
-	help
-	  Say Y to enable drivers for Xilinx PR Decoupler. For more information
-	  look at pg227.pdf.
-
-endif # FPGA
-=======
 config SOCFPGA_FPGA_BRIDGE
 	tristate "Altera SoCFPGA FPGA Bridges"
 	depends on ARCH_SOCFPGA && FPGA_BRIDGE
@@ -138,6 +122,5 @@
 	  The PR Decoupler exists in the FPGA fabric to isolate one
 	  region of the FPGA from the busses while that region is
 	  being reprogrammed during partial reconfig.
->>>>>>> bebc6082
 
 endif # FPGA