// SPDX-License-Identifier: GPL-2.0-only
/*
 * Remote Processor Framework
 *
 * Copyright (C) 2011 Texas Instruments, Inc.
 * Copyright (C) 2011 Google, Inc.
 *
 * Ohad Ben-Cohen <ohad@wizery.com>
 * Brian Swetland <swetland@google.com>
 * Mark Grosen <mgrosen@ti.com>
 * Fernando Guzman Lugo <fernando.lugo@ti.com>
 * Suman Anna <s-anna@ti.com>
 * Robert Tivy <rtivy@ti.com>
 * Armando Uribe De Leon <x0095078@ti.com>
 */

#define pr_fmt(fmt)    "%s: " fmt, __func__

#include <linux/kernel.h>
#include <linux/module.h>
#include <linux/device.h>
#include <linux/slab.h>
#include <linux/mutex.h>
#include <linux/dma-mapping.h>
#include <linux/firmware.h>
#include <linux/string.h>
#include <linux/debugfs.h>
#include <linux/devcoredump.h>
#include <linux/remoteproc.h>
#include <linux/iommu.h>
#include <linux/idr.h>
#include <linux/elf.h>
#include <linux/crc32.h>
#include <linux/of_reserved_mem.h>
#include <linux/virtio_ids.h>
#include <linux/virtio_ring.h>
#include <asm/byteorder.h>
#include <linux/platform_device.h>

#include "remoteproc_internal.h"

#define HIGH_BITS_MASK 0xFFFFFFFF00000000ULL

static DEFINE_MUTEX(rproc_list_mutex);
static LIST_HEAD(rproc_list);

typedef int (*rproc_handle_resources_t)(struct rproc *rproc,
				struct resource_table *table, int len);
typedef int (*rproc_handle_resource_t)(struct rproc *rproc,
				 void *, int offset, int avail);

static int rproc_alloc_carveout(struct rproc *rproc,
				struct rproc_mem_entry *mem);
static int rproc_release_carveout(struct rproc *rproc,
				  struct rproc_mem_entry *mem);

/* Unique indices for remoteproc devices */
static DEFINE_IDA(rproc_dev_index);

static const char * const rproc_crash_names[] = {
	[RPROC_MMUFAULT]	= "mmufault",
	[RPROC_WATCHDOG]	= "watchdog",
	[RPROC_FATAL_ERROR]	= "fatal error",
};

/* translate rproc_crash_type to string */
static const char *rproc_crash_to_string(enum rproc_crash_type type)
{
	if (type < ARRAY_SIZE(rproc_crash_names))
		return rproc_crash_names[type];
	return "unknown";
}

/*
 * This is the IOMMU fault handler we register with the IOMMU API
 * (when relevant; not all remote processors access memory through
 * an IOMMU).
 *
 * IOMMU core will invoke this handler whenever the remote processor
 * will try to access an unmapped device address.
 */
static int rproc_iommu_fault(struct iommu_domain *domain, struct device *dev,
			     unsigned long iova, int flags, void *token)
{
	struct rproc *rproc = token;

	dev_err(dev, "iommu fault: da 0x%lx flags 0x%x\n", iova, flags);

	rproc_report_crash(rproc, RPROC_MMUFAULT);

	/*
	 * Let the iommu core know we're not really handling this fault;
	 * we just used it as a recovery trigger.
	 */
	return -ENOSYS;
}

static int rproc_enable_iommu(struct rproc *rproc)
{
	struct iommu_domain *domain;
	struct device *dev = rproc->dev.parent;
	int ret;

	if (!rproc->has_iommu) {
		dev_dbg(dev, "iommu not present\n");
		return 0;
	}

	domain = iommu_domain_alloc(dev->bus);
	if (!domain) {
		dev_err(dev, "can't alloc iommu domain\n");
		return -ENOMEM;
	}

	iommu_set_fault_handler(domain, rproc_iommu_fault, rproc);

	ret = iommu_attach_device(domain, dev);
	if (ret) {
		dev_err(dev, "can't attach iommu device: %d\n", ret);
		goto free_domain;
	}

	rproc->domain = domain;

	return 0;

free_domain:
	iommu_domain_free(domain);
	return ret;
}

static void rproc_disable_iommu(struct rproc *rproc)
{
	struct iommu_domain *domain = rproc->domain;
	struct device *dev = rproc->dev.parent;

	if (!domain)
		return;

	iommu_detach_device(domain, dev);
	iommu_domain_free(domain);
}

<<<<<<< HEAD
static phys_addr_t rproc_va_to_pa(void *cpu_addr)
=======
phys_addr_t rproc_va_to_pa(void *cpu_addr)
>>>>>>> e0d688d4
{
	/*
	 * Return physical address according to virtual address location
	 * - in vmalloc: if region ioremapped or defined as dma_alloc_coherent
	 * - in kernel: if region allocated in generic dma memory pool
	 */
	if (is_vmalloc_addr(cpu_addr)) {
		return page_to_phys(vmalloc_to_page(cpu_addr)) +
				    offset_in_page(cpu_addr);
	}

	WARN_ON(!virt_addr_valid(cpu_addr));
	return virt_to_phys(cpu_addr);
}
<<<<<<< HEAD
=======
EXPORT_SYMBOL(rproc_va_to_pa);
>>>>>>> e0d688d4

/**
 * rproc_da_to_va() - lookup the kernel virtual address for a remoteproc address
 * @rproc: handle of a remote processor
 * @da: remoteproc device address to translate
 * @len: length of the memory region @da is pointing to
 *
 * Some remote processors will ask us to allocate them physically contiguous
 * memory regions (which we call "carveouts"), and map them to specific
 * device addresses (which are hardcoded in the firmware). They may also have
 * dedicated memory regions internal to the processors, and use them either
 * exclusively or alongside carveouts.
 *
 * They may then ask us to copy objects into specific device addresses (e.g.
 * code/data sections) or expose us certain symbols in other device address
 * (e.g. their trace buffer).
 *
 * This function is a helper function with which we can go over the allocated
 * carveouts and translate specific device addresses to kernel virtual addresses
 * so we can access the referenced memory. This function also allows to perform
 * translations on the internal remoteproc memory regions through a platform
 * implementation specific da_to_va ops, if present.
 *
 * The function returns a valid kernel address on success or NULL on failure.
 *
 * Note: phys_to_virt(iommu_iova_to_phys(rproc->domain, da)) will work too,
 * but only on kernel direct mapped RAM memory. Instead, we're just using
 * here the output of the DMA API for the carveouts, which should be more
 * correct.
 */
void *rproc_da_to_va(struct rproc *rproc, u64 da, int len)
{
	struct rproc_mem_entry *carveout;
	void *ptr = NULL;

	if (rproc->ops->da_to_va) {
		ptr = rproc->ops->da_to_va(rproc, da, len);
		if (ptr)
			goto out;
	}

	list_for_each_entry(carveout, &rproc->carveouts, node) {
		int offset = da - carveout->da;

		/*  Verify that carveout is allocated */
		if (!carveout->va)
			continue;

		/* try next carveout if da is too small */
		if (offset < 0)
			continue;

		/* try next carveout if da is too large */
		if (offset + len > carveout->len)
			continue;

		ptr = carveout->va + offset;

		break;
	}

out:
	return ptr;
}
EXPORT_SYMBOL(rproc_da_to_va);

/**
 * rproc_find_carveout_by_name() - lookup the carveout region by a name
 * @rproc: handle of a remote processor
 * @name,..: carveout name to find (standard printf format)
 *
 * Platform driver has the capability to register some pre-allacoted carveout
 * (physically contiguous memory regions) before rproc firmware loading and
 * associated resource table analysis. These regions may be dedicated memory
 * regions internal to the coprocessor or specified DDR region with specific
 * attributes
 *
 * This function is a helper function with which we can go over the
 * allocated carveouts and return associated region characteristics like
 * coprocessor address, length or processor virtual address.
 *
 * Return: a valid pointer on carveout entry on success or NULL on failure.
 */
struct rproc_mem_entry *
rproc_find_carveout_by_name(struct rproc *rproc, const char *name, ...)
{
	va_list args;
	char _name[32];
	struct rproc_mem_entry *carveout, *mem = NULL;

	if (!name)
		return NULL;

	va_start(args, name);
	vsnprintf(_name, sizeof(_name), name, args);
	va_end(args);

	list_for_each_entry(carveout, &rproc->carveouts, node) {
		/* Compare carveout and requested names */
		if (!strcmp(carveout->name, _name)) {
			mem = carveout;
			break;
		}
	}

	return mem;
}

/**
 * rproc_check_carveout_da() - Check specified carveout da configuration
 * @rproc: handle of a remote processor
 * @mem: pointer on carveout to check
 * @da: area device address
 * @len: associated area size
 *
 * This function is a helper function to verify requested device area (couple
<<<<<<< HEAD
 * da, len) is part of specified carevout.
 *
 * Return: 0 if carveout match request else -ENOMEM
 */
int rproc_check_carveout_da(struct rproc *rproc, struct rproc_mem_entry *mem,
			    u32 da, u32 len)
{
	struct device *dev = &rproc->dev;
	int delta = 0;
=======
 * da, len) is part of specified carveout.
 * If da is not set (defined as FW_RSC_ADDR_ANY), only requested length is
 * checked.
 *
 * Return: 0 if carveout matches request else error
 */
static int rproc_check_carveout_da(struct rproc *rproc,
				   struct rproc_mem_entry *mem, u32 da, u32 len)
{
	struct device *dev = &rproc->dev;
	int delta;
>>>>>>> e0d688d4

	/* Check requested resource length */
	if (len > mem->len) {
		dev_err(dev, "Registered carveout doesn't fit len request\n");
<<<<<<< HEAD
		return -ENOMEM;
	}

	if (da != FW_RSC_ADDR_ANY && mem->da == FW_RSC_ADDR_ANY) {
		/* Update existing carveout da */
		mem->da = da;
=======
		return -EINVAL;
	}

	if (da != FW_RSC_ADDR_ANY && mem->da == FW_RSC_ADDR_ANY) {
		/* Address doesn't match registered carveout configuration */
		return -EINVAL;
>>>>>>> e0d688d4
	} else if (da != FW_RSC_ADDR_ANY && mem->da != FW_RSC_ADDR_ANY) {
		delta = da - mem->da;

		/* Check requested resource belongs to registered carveout */
		if (delta < 0) {
			dev_err(dev,
				"Registered carveout doesn't fit da request\n");
<<<<<<< HEAD
			return -ENOMEM;
=======
			return -EINVAL;
>>>>>>> e0d688d4
		}

		if (delta + len > mem->len) {
			dev_err(dev,
				"Registered carveout doesn't fit len request\n");
<<<<<<< HEAD
			return -ENOMEM;
=======
			return -EINVAL;
>>>>>>> e0d688d4
		}
	}

	return 0;
}

int rproc_alloc_vring(struct rproc_vdev *rvdev, int i)
{
	struct rproc *rproc = rvdev->rproc;
	struct device *dev = &rproc->dev;
	struct rproc_vring *rvring = &rvdev->vring[i];
	struct fw_rsc_vdev *rsc;
	int ret, size, notifyid;
	struct rproc_mem_entry *mem;

	/* actual size of vring (in bytes) */
	size = PAGE_ALIGN(vring_size(rvring->len, rvring->align));

	rsc = (void *)rproc->table_ptr + rvdev->rsc_offset;

	/* Search for pre-registered carveout */
	mem = rproc_find_carveout_by_name(rproc, "vdev%dvring%d", rvdev->index,
					  i);
	if (mem) {
		if (rproc_check_carveout_da(rproc, mem, rsc->vring[i].da, size))
			return -ENOMEM;
	} else {
		/* Register carveout in in list */
		mem = rproc_mem_entry_init(dev, 0, 0, size, rsc->vring[i].da,
					   rproc_alloc_carveout,
					   rproc_release_carveout,
					   "vdev%dvring%d",
					   rvdev->index, i);
		if (!mem) {
			dev_err(dev, "Can't allocate memory entry structure\n");
			return -ENOMEM;
		}

		rproc_add_carveout(rproc, mem);
	}

	/*
	 * Assign an rproc-wide unique index for this vring
	 * TODO: assign a notifyid for rvdev updates as well
	 * TODO: support predefined notifyids (via resource table)
	 */
	ret = idr_alloc(&rproc->notifyids, rvring, 0, 0, GFP_KERNEL);
	if (ret < 0) {
		dev_err(dev, "idr_alloc failed: %d\n", ret);
		return ret;
	}
	notifyid = ret;

	/* Potentially bump max_notifyid */
	if (notifyid > rproc->max_notifyid)
		rproc->max_notifyid = notifyid;

	rvring->notifyid = notifyid;

	/* Let the rproc know the notifyid of this vring.*/
	rsc->vring[i].notifyid = notifyid;
	return 0;
}

static int
rproc_parse_vring(struct rproc_vdev *rvdev, struct fw_rsc_vdev *rsc, int i)
{
	struct rproc *rproc = rvdev->rproc;
	struct device *dev = &rproc->dev;
	struct fw_rsc_vdev_vring *vring = &rsc->vring[i];
	struct rproc_vring *rvring = &rvdev->vring[i];

	dev_dbg(dev, "vdev rsc: vring%d: da 0x%x, qsz %d, align %d\n",
		i, vring->da, vring->num, vring->align);

	/* verify queue size and vring alignment are sane */
	if (!vring->num || !vring->align) {
		dev_err(dev, "invalid qsz (%d) or alignment (%d)\n",
			vring->num, vring->align);
		return -EINVAL;
	}

	rvring->len = vring->num;
	rvring->align = vring->align;
	rvring->rvdev = rvdev;

	return 0;
}

void rproc_free_vring(struct rproc_vring *rvring)
{
	struct rproc *rproc = rvring->rvdev->rproc;
	int idx = rvring->rvdev->vring - rvring;
	struct fw_rsc_vdev *rsc;

	idr_remove(&rproc->notifyids, rvring->notifyid);

	/* reset resource entry info */
	rsc = (void *)rproc->table_ptr + rvring->rvdev->rsc_offset;
	rsc->vring[idx].da = 0;
	rsc->vring[idx].notifyid = -1;
}

static int rproc_vdev_do_start(struct rproc_subdev *subdev)
{
	struct rproc_vdev *rvdev = container_of(subdev, struct rproc_vdev, subdev);

	return rproc_add_virtio_dev(rvdev, rvdev->id);
}

static void rproc_vdev_do_stop(struct rproc_subdev *subdev, bool crashed)
{
	struct rproc_vdev *rvdev = container_of(subdev, struct rproc_vdev, subdev);
	int ret;

	ret = device_for_each_child(&rvdev->dev, NULL, rproc_remove_virtio_dev);
	if (ret)
		dev_warn(&rvdev->dev, "can't remove vdev child device: %d\n", ret);
}

/**
 * rproc_rvdev_release() - release the existence of a rvdev
 *
 * @dev: the subdevice's dev
 */
static void rproc_rvdev_release(struct device *dev)
{
	struct rproc_vdev *rvdev = container_of(dev, struct rproc_vdev, dev);

	of_reserved_mem_device_release(dev);

	kfree(rvdev);
}

/**
 * rproc_handle_vdev() - handle a vdev fw resource
 * @rproc: the remote processor
 * @rsc: the vring resource descriptor
 * @avail: size of available data (for sanity checking the image)
 *
 * This resource entry requests the host to statically register a virtio
 * device (vdev), and setup everything needed to support it. It contains
 * everything needed to make it possible: the virtio device id, virtio
 * device features, vrings information, virtio config space, etc...
 *
 * Before registering the vdev, the vrings are allocated from non-cacheable
 * physically contiguous memory. Currently we only support two vrings per
 * remote processor (temporary limitation). We might also want to consider
 * doing the vring allocation only later when ->find_vqs() is invoked, and
 * then release them upon ->del_vqs().
 *
 * Note: @da is currently not really handled correctly: we dynamically
 * allocate it using the DMA API, ignoring requested hard coded addresses,
 * and we don't take care of any required IOMMU programming. This is all
 * going to be taken care of when the generic iommu-based DMA API will be
 * merged. Meanwhile, statically-addressed iommu-based firmware images should
 * use RSC_DEVMEM resource entries to map their required @da to the physical
 * address of their base CMA region (ouch, hacky!).
 *
 * Returns 0 on success, or an appropriate error code otherwise
 */
static int rproc_handle_vdev(struct rproc *rproc, struct fw_rsc_vdev *rsc,
			     int offset, int avail)
{
	struct device *dev = &rproc->dev;
	struct rproc_vdev *rvdev;
	int i, ret;
	char name[16];

	/* make sure resource isn't truncated */
	if (sizeof(*rsc) + rsc->num_of_vrings * sizeof(struct fw_rsc_vdev_vring)
			+ rsc->config_len > avail) {
		dev_err(dev, "vdev rsc is truncated\n");
		return -EINVAL;
	}

	/* make sure reserved bytes are zeroes */
	if (rsc->reserved[0] || rsc->reserved[1]) {
		dev_err(dev, "vdev rsc has non zero reserved bytes\n");
		return -EINVAL;
	}

	dev_dbg(dev, "vdev rsc: id %d, dfeatures 0x%x, cfg len %d, %d vrings\n",
		rsc->id, rsc->dfeatures, rsc->config_len, rsc->num_of_vrings);

	/* we currently support only two vrings per rvdev */
	if (rsc->num_of_vrings > ARRAY_SIZE(rvdev->vring)) {
		dev_err(dev, "too many vrings: %d\n", rsc->num_of_vrings);
		return -EINVAL;
	}

	rvdev = kzalloc(sizeof(*rvdev), GFP_KERNEL);
	if (!rvdev)
		return -ENOMEM;

	kref_init(&rvdev->refcount);

	rvdev->id = rsc->id;
	rvdev->rproc = rproc;
	rvdev->index = rproc->nb_vdev++;
<<<<<<< HEAD
=======

	/* Initialise vdev subdevice */
	snprintf(name, sizeof(name), "vdev%dbuffer", rvdev->index);
	rvdev->dev.parent = rproc->dev.parent;
	rvdev->dev.dma_pfn_offset = rproc->dev.parent->dma_pfn_offset;
	rvdev->dev.release = rproc_rvdev_release;
	dev_set_name(&rvdev->dev, "%s#%s", dev_name(rvdev->dev.parent), name);
	dev_set_drvdata(&rvdev->dev, rvdev);

	ret = device_register(&rvdev->dev);
	if (ret) {
		put_device(&rvdev->dev);
		return ret;
	}
	/* Make device dma capable by inheriting from parent's capabilities */
	set_dma_ops(&rvdev->dev, get_dma_ops(rproc->dev.parent));

	ret = dma_coerce_mask_and_coherent(&rvdev->dev,
					   dma_get_mask(rproc->dev.parent));
	if (ret) {
		dev_warn(dev,
			 "Failed to set DMA mask %llx. Trying to continue... %x\n",
			 dma_get_mask(rproc->dev.parent), ret);
	}
>>>>>>> e0d688d4

	/* parse the vrings */
	for (i = 0; i < rsc->num_of_vrings; i++) {
		ret = rproc_parse_vring(rvdev, rsc, i);
		if (ret)
			goto free_rvdev;
	}

	/* remember the resource offset*/
	rvdev->rsc_offset = offset;

	/* allocate the vring resources */
	for (i = 0; i < rsc->num_of_vrings; i++) {
		ret = rproc_alloc_vring(rvdev, i);
		if (ret)
			goto unwind_vring_allocations;
	}

	list_add_tail(&rvdev->node, &rproc->rvdevs);

	rvdev->subdev.start = rproc_vdev_do_start;
	rvdev->subdev.stop = rproc_vdev_do_stop;

	rproc_add_subdev(rproc, &rvdev->subdev);

	return 0;

unwind_vring_allocations:
	for (i--; i >= 0; i--)
		rproc_free_vring(&rvdev->vring[i]);
free_rvdev:
	device_unregister(&rvdev->dev);
	return ret;
}

void rproc_vdev_release(struct kref *ref)
{
	struct rproc_vdev *rvdev = container_of(ref, struct rproc_vdev, refcount);
	struct rproc_vring *rvring;
	struct rproc *rproc = rvdev->rproc;
	int id;

	for (id = 0; id < ARRAY_SIZE(rvdev->vring); id++) {
		rvring = &rvdev->vring[id];
		rproc_free_vring(rvring);
	}

	rproc_remove_subdev(rproc, &rvdev->subdev);
	list_del(&rvdev->node);
	device_unregister(&rvdev->dev);
}

/**
 * rproc_handle_trace() - handle a shared trace buffer resource
 * @rproc: the remote processor
 * @rsc: the trace resource descriptor
 * @avail: size of available data (for sanity checking the image)
 *
 * In case the remote processor dumps trace logs into memory,
 * export it via debugfs.
 *
 * Currently, the 'da' member of @rsc should contain the device address
 * where the remote processor is dumping the traces. Later we could also
 * support dynamically allocating this address using the generic
 * DMA API (but currently there isn't a use case for that).
 *
 * Returns 0 on success, or an appropriate error code otherwise
 */
static int rproc_handle_trace(struct rproc *rproc, struct fw_rsc_trace *rsc,
			      int offset, int avail)
{
	struct rproc_debug_trace *trace;
	struct device *dev = &rproc->dev;
	char name[15];

	if (sizeof(*rsc) > avail) {
		dev_err(dev, "trace rsc is truncated\n");
		return -EINVAL;
	}

	/* make sure reserved bytes are zeroes */
	if (rsc->reserved) {
		dev_err(dev, "trace rsc has non zero reserved bytes\n");
		return -EINVAL;
	}

	trace = kzalloc(sizeof(*trace), GFP_KERNEL);
	if (!trace)
		return -ENOMEM;

	/* set the trace buffer dma properties */
	trace->trace_mem.len = rsc->len;
	trace->trace_mem.da = rsc->da;

	/* set pointer on rproc device */
	trace->rproc = rproc;

	/* make sure snprintf always null terminates, even if truncating */
	snprintf(name, sizeof(name), "trace%d", rproc->num_traces);

	/* create the debugfs entry */
	trace->tfile = rproc_create_trace_file(name, rproc, trace);
	if (!trace->tfile) {
		kfree(trace);
		return -EINVAL;
	}

	list_add_tail(&trace->node, &rproc->traces);

	rproc->num_traces++;

	dev_dbg(dev, "%s added: da 0x%x, len 0x%x\n",
		name, rsc->da, rsc->len);

	return 0;
}

/**
 * rproc_handle_devmem() - handle devmem resource entry
 * @rproc: remote processor handle
 * @rsc: the devmem resource entry
 * @avail: size of available data (for sanity checking the image)
 *
 * Remote processors commonly need to access certain on-chip peripherals.
 *
 * Some of these remote processors access memory via an iommu device,
 * and might require us to configure their iommu before they can access
 * the on-chip peripherals they need.
 *
 * This resource entry is a request to map such a peripheral device.
 *
 * These devmem entries will contain the physical address of the device in
 * the 'pa' member. If a specific device address is expected, then 'da' will
 * contain it (currently this is the only use case supported). 'len' will
 * contain the size of the physical region we need to map.
 *
 * Currently we just "trust" those devmem entries to contain valid physical
 * addresses, but this is going to change: we want the implementations to
 * tell us ranges of physical addresses the firmware is allowed to request,
 * and not allow firmwares to request access to physical addresses that
 * are outside those ranges.
 */
static int rproc_handle_devmem(struct rproc *rproc, struct fw_rsc_devmem *rsc,
			       int offset, int avail)
{
	struct rproc_mem_entry *mapping;
	struct device *dev = &rproc->dev;
	int ret;

	/* no point in handling this resource without a valid iommu domain */
	if (!rproc->domain)
		return -EINVAL;

	if (sizeof(*rsc) > avail) {
		dev_err(dev, "devmem rsc is truncated\n");
		return -EINVAL;
	}

	/* make sure reserved bytes are zeroes */
	if (rsc->reserved) {
		dev_err(dev, "devmem rsc has non zero reserved bytes\n");
		return -EINVAL;
	}

	mapping = kzalloc(sizeof(*mapping), GFP_KERNEL);
	if (!mapping)
		return -ENOMEM;

	ret = iommu_map(rproc->domain, rsc->da, rsc->pa, rsc->len, rsc->flags);
	if (ret) {
		dev_err(dev, "failed to map devmem: %d\n", ret);
		goto out;
	}

	/*
	 * We'll need this info later when we'll want to unmap everything
	 * (e.g. on shutdown).
	 *
	 * We can't trust the remote processor not to change the resource
	 * table, so we must maintain this info independently.
	 */
	mapping->da = rsc->da;
	mapping->len = rsc->len;
	list_add_tail(&mapping->node, &rproc->mappings);

	dev_dbg(dev, "mapped devmem pa 0x%x, da 0x%x, len 0x%x\n",
		rsc->pa, rsc->da, rsc->len);

	return 0;

out:
	kfree(mapping);
	return ret;
}

/**
 * rproc_alloc_carveout() - allocated specified carveout
 * @rproc: rproc handle
 * @mem: the memory entry to allocate
 *
 * This function allocate specified memory entry @mem using
 * dma_alloc_coherent() as default allocator
 */
static int rproc_alloc_carveout(struct rproc *rproc,
				struct rproc_mem_entry *mem)
{
	struct rproc_mem_entry *mapping = NULL;
	struct device *dev = &rproc->dev;
	dma_addr_t dma;
	void *va;
	int ret;

	va = dma_alloc_coherent(dev->parent, mem->len, &dma, GFP_KERNEL);
	if (!va) {
		dev_err(dev->parent,
			"failed to allocate dma memory: len 0x%x\n", mem->len);
		return -ENOMEM;
	}

	dev_dbg(dev, "carveout va %pK, dma %pad, len 0x%x\n",
		va, &dma, mem->len);
<<<<<<< HEAD
=======

	if (mem->da != FW_RSC_ADDR_ANY && !rproc->domain) {
		/*
		 * Check requested da is equal to dma address
		 * and print a warn message in case of missalignment.
		 * Don't stop rproc_start sequence as coprocessor may
		 * build pa to da translation on its side.
		 */
		if (mem->da != (u32)dma)
			dev_warn(dev->parent,
				 "Allocated carveout doesn't fit device address request\n");
	}
>>>>>>> e0d688d4

	/*
	 * Ok, this is non-standard.
	 *
	 * Sometimes we can't rely on the generic iommu-based DMA API
	 * to dynamically allocate the device address and then set the IOMMU
	 * tables accordingly, because some remote processors might
	 * _require_ us to use hard coded device addresses that their
	 * firmware was compiled with.
	 *
	 * In this case, we must use the IOMMU API directly and map
	 * the memory to the device address as expected by the remote
	 * processor.
	 *
	 * Obviously such remote processor devices should not be configured
	 * to use the iommu-based DMA API: we expect 'dma' to contain the
	 * physical address in this case.
	 */
<<<<<<< HEAD

	if (mem->da != FW_RSC_ADDR_ANY) {
		if (!rproc->domain) {
			dev_err(dev->parent,
				"Bad carveout rsc configuration\n");
			ret = -ENOMEM;
			goto dma_free;
		}

=======
	if (mem->da != FW_RSC_ADDR_ANY && rproc->domain) {
>>>>>>> e0d688d4
		mapping = kzalloc(sizeof(*mapping), GFP_KERNEL);
		if (!mapping) {
			ret = -ENOMEM;
			goto dma_free;
		}

		ret = iommu_map(rproc->domain, mem->da, dma, mem->len,
				mem->flags);
		if (ret) {
			dev_err(dev, "iommu_map failed: %d\n", ret);
			goto free_mapping;
		}

		/*
		 * We'll need this info later when we'll want to unmap
		 * everything (e.g. on shutdown).
		 *
		 * We can't trust the remote processor not to change the
		 * resource table, so we must maintain this info independently.
		 */
		mapping->da = mem->da;
		mapping->len = mem->len;
		list_add_tail(&mapping->node, &rproc->mappings);

		dev_dbg(dev, "carveout mapped 0x%x to %pad\n",
			mem->da, &dma);
<<<<<<< HEAD
	} else {
		mem->da = (u32)dma;
	}

	mem->dma = (u32)dma;
=======
	}

	if (mem->da == FW_RSC_ADDR_ANY) {
		/* Update device address as undefined by requester */
		if ((u64)dma & HIGH_BITS_MASK)
			dev_warn(dev, "DMA address cast in 32bit to fit resource table format\n");

		mem->da = (u32)dma;
	}

	mem->dma = dma;
>>>>>>> e0d688d4
	mem->va = va;

	return 0;

free_mapping:
	kfree(mapping);
dma_free:
	dma_free_coherent(dev->parent, mem->len, va, dma);
	return ret;
}

/**
 * rproc_release_carveout() - release acquired carveout
 * @rproc: rproc handle
 * @mem: the memory entry to release
 *
 * This function releases specified memory entry @mem allocated via
 * rproc_alloc_carveout() function by @rproc.
 */
static int rproc_release_carveout(struct rproc *rproc,
				  struct rproc_mem_entry *mem)
{
	struct device *dev = &rproc->dev;

	/* clean up carveout allocations */
	dma_free_coherent(dev->parent, mem->len, mem->va, mem->dma);
	return 0;
}

/**
 * rproc_handle_carveout() - handle phys contig memory allocation requests
 * @rproc: rproc handle
 * @rsc: the resource entry
 * @avail: size of available data (for image validation)
 *
 * This function will handle firmware requests for allocation of physically
 * contiguous memory regions.
 *
 * These request entries should come first in the firmware's resource table,
 * as other firmware entries might request placing other data objects inside
 * these memory regions (e.g. data/code segments, trace resource entries, ...).
 *
 * Allocating memory this way helps utilizing the reserved physical memory
 * (e.g. CMA) more efficiently, and also minimizes the number of TLB entries
 * needed to map it (in case @rproc is using an IOMMU). Reducing the TLB
 * pressure is important; it may have a substantial impact on performance.
 */
static int rproc_handle_carveout(struct rproc *rproc,
				 struct fw_rsc_carveout *rsc,
				 int offset, int avail)
{
	struct rproc_mem_entry *carveout;
	struct device *dev = &rproc->dev;

	if (sizeof(*rsc) > avail) {
		dev_err(dev, "carveout rsc is truncated\n");
		return -EINVAL;
	}

	/* make sure reserved bytes are zeroes */
	if (rsc->reserved) {
		dev_err(dev, "carveout rsc has non zero reserved bytes\n");
		return -EINVAL;
	}

	dev_dbg(dev, "carveout rsc: name: %s, da 0x%x, pa 0x%x, len 0x%x, flags 0x%x\n",
		rsc->name, rsc->da, rsc->pa, rsc->len, rsc->flags);

	/*
	 * Check carveout rsc already part of a registered carveout,
	 * Search by name, then check the da and length
	 */
	carveout = rproc_find_carveout_by_name(rproc, rsc->name);

	if (carveout) {
		if (carveout->rsc_offset != FW_RSC_ADDR_ANY) {
			dev_err(dev,
				"Carveout already associated to resource table\n");
			return -ENOMEM;
		}

		if (rproc_check_carveout_da(rproc, carveout, rsc->da, rsc->len))
			return -ENOMEM;

		/* Update memory carveout with resource table info */
		carveout->rsc_offset = offset;
		carveout->flags = rsc->flags;

		return 0;
	}

	/* Register carveout in in list */
	carveout = rproc_mem_entry_init(dev, 0, 0, rsc->len, rsc->da,
					rproc_alloc_carveout,
					rproc_release_carveout, rsc->name);
	if (!carveout) {
		dev_err(dev, "Can't allocate memory entry structure\n");
		return -ENOMEM;
	}

	carveout->flags = rsc->flags;
	carveout->rsc_offset = offset;
	rproc_add_carveout(rproc, carveout);

	return 0;
}

/**
 * rproc_add_carveout() - register an allocated carveout region
 * @rproc: rproc handle
 * @mem: memory entry to register
 *
 * This function registers specified memory entry in @rproc carveouts list.
 * Specified carveout should have been allocated before registering.
 */
void rproc_add_carveout(struct rproc *rproc, struct rproc_mem_entry *mem)
{
	list_add_tail(&mem->node, &rproc->carveouts);
}
EXPORT_SYMBOL(rproc_add_carveout);

/**
 * rproc_mem_entry_init() - allocate and initialize rproc_mem_entry struct
 * @dev: pointer on device struct
 * @va: virtual address
 * @dma: dma address
 * @len: memory carveout length
 * @da: device address
<<<<<<< HEAD
 * @release: memory carveout function
=======
 * @alloc: memory carveout allocation function
 * @release: memory carveout release function
>>>>>>> e0d688d4
 * @name: carveout name
 *
 * This function allocates a rproc_mem_entry struct and fill it with parameters
 * provided by client.
 */
struct rproc_mem_entry *
rproc_mem_entry_init(struct device *dev,
		     void *va, dma_addr_t dma, int len, u32 da,
		     int (*alloc)(struct rproc *, struct rproc_mem_entry *),
		     int (*release)(struct rproc *, struct rproc_mem_entry *),
		     const char *name, ...)
{
	struct rproc_mem_entry *mem;
	va_list args;

	mem = kzalloc(sizeof(*mem), GFP_KERNEL);
	if (!mem)
		return mem;

	mem->va = va;
	mem->dma = dma;
	mem->da = da;
	mem->len = len;
	mem->alloc = alloc;
	mem->release = release;
	mem->rsc_offset = FW_RSC_ADDR_ANY;
	mem->of_resm_idx = -1;

	va_start(args, name);
	vsnprintf(mem->name, sizeof(mem->name), name, args);
	va_end(args);

	return mem;
}
EXPORT_SYMBOL(rproc_mem_entry_init);

/**
 * rproc_of_resm_mem_entry_init() - allocate and initialize rproc_mem_entry struct
 * from a reserved memory phandle
 * @dev: pointer on device struct
 * @of_resm_idx: reserved memory phandle index in "memory-region"
 * @len: memory carveout length
 * @da: device address
 * @name: carveout name
 *
 * This function allocates a rproc_mem_entry struct and fill it with parameters
 * provided by client.
 */
struct rproc_mem_entry *
rproc_of_resm_mem_entry_init(struct device *dev, u32 of_resm_idx, int len,
			     u32 da, const char *name, ...)
{
	struct rproc_mem_entry *mem;
	va_list args;

	mem = kzalloc(sizeof(*mem), GFP_KERNEL);
	if (!mem)
		return mem;

	mem->da = da;
	mem->len = len;
	mem->rsc_offset = FW_RSC_ADDR_ANY;
	mem->of_resm_idx = of_resm_idx;

	va_start(args, name);
	vsnprintf(mem->name, sizeof(mem->name), name, args);
	va_end(args);

	return mem;
}
EXPORT_SYMBOL(rproc_of_resm_mem_entry_init);

/**
 * A lookup table for resource handlers. The indices are defined in
 * enum fw_resource_type.
 */
static rproc_handle_resource_t rproc_loading_handlers[RSC_LAST] = {
	[RSC_CARVEOUT] = (rproc_handle_resource_t)rproc_handle_carveout,
	[RSC_DEVMEM] = (rproc_handle_resource_t)rproc_handle_devmem,
	[RSC_TRACE] = (rproc_handle_resource_t)rproc_handle_trace,
	[RSC_VDEV] = (rproc_handle_resource_t)rproc_handle_vdev,
};

/* handle firmware resource entries before booting the remote processor */
static int rproc_handle_resources(struct rproc *rproc,
				  rproc_handle_resource_t handlers[RSC_LAST])
{
	struct device *dev = &rproc->dev;
	rproc_handle_resource_t handler;
	int ret = 0, i;

	if (!rproc->table_ptr)
		return 0;

	for (i = 0; i < rproc->table_ptr->num; i++) {
		int offset = rproc->table_ptr->offset[i];
		struct fw_rsc_hdr *hdr = (void *)rproc->table_ptr + offset;
		int avail = rproc->table_sz - offset - sizeof(*hdr);
		void *rsc = (void *)hdr + sizeof(*hdr);

		/* make sure table isn't truncated */
		if (avail < 0) {
			dev_err(dev, "rsc table is truncated\n");
			return -EINVAL;
		}

		dev_dbg(dev, "rsc: type %d\n", hdr->type);

		if (hdr->type >= RSC_VENDOR_START &&
		    hdr->type <= RSC_VENDOR_END) {
			ret = rproc_handle_rsc(rproc, hdr->type, rsc,
					       offset + sizeof(*hdr), avail);
			if (ret == RSC_HANDLED)
				continue;
			else if (ret < 0)
				break;

			dev_warn(dev, "unsupported vendor resource %d\n",
				 hdr->type);
			continue;
		}

		if (hdr->type >= RSC_LAST) {
			dev_warn(dev, "unsupported resource %d\n", hdr->type);
			continue;
		}

		handler = handlers[hdr->type];
		if (!handler)
			continue;

		ret = handler(rproc, rsc, offset + sizeof(*hdr), avail);
		if (ret)
			break;
	}

	return ret;
}

static int rproc_prepare_subdevices(struct rproc *rproc)
{
	struct rproc_subdev *subdev;
	int ret;

	list_for_each_entry(subdev, &rproc->subdevs, node) {
		if (subdev->prepare) {
			ret = subdev->prepare(subdev);
			if (ret)
				goto unroll_preparation;
		}
	}

	return 0;

unroll_preparation:
	list_for_each_entry_continue_reverse(subdev, &rproc->subdevs, node) {
		if (subdev->unprepare)
			subdev->unprepare(subdev);
	}

	return ret;
}

static int rproc_start_subdevices(struct rproc *rproc)
{
	struct rproc_subdev *subdev;
	int ret;

	list_for_each_entry(subdev, &rproc->subdevs, node) {
		if (subdev->start) {
			ret = subdev->start(subdev);
			if (ret)
				goto unroll_registration;
		}
	}

	return 0;

unroll_registration:
	list_for_each_entry_continue_reverse(subdev, &rproc->subdevs, node) {
		if (subdev->stop)
			subdev->stop(subdev, true);
	}

	return ret;
}

static void rproc_stop_subdevices(struct rproc *rproc, bool crashed)
{
	struct rproc_subdev *subdev;

	list_for_each_entry_reverse(subdev, &rproc->subdevs, node) {
		if (subdev->stop)
			subdev->stop(subdev, crashed);
	}
}

static void rproc_unprepare_subdevices(struct rproc *rproc)
{
	struct rproc_subdev *subdev;

	list_for_each_entry_reverse(subdev, &rproc->subdevs, node) {
		if (subdev->unprepare)
			subdev->unprepare(subdev);
	}
}

/**
 * rproc_alloc_registered_carveouts() - allocate all carveouts registered
 * in the list
 * @rproc: the remote processor handle
 *
 * This function parses registered carveout list, performs allocation
 * if alloc() ops registered and updates resource table information
 * if rsc_offset set.
 *
 * Return: 0 on success
 */
static int rproc_alloc_registered_carveouts(struct rproc *rproc)
{
	struct rproc_mem_entry *entry, *tmp;
	struct fw_rsc_carveout *rsc;
	struct device *dev = &rproc->dev;
<<<<<<< HEAD
=======
	u64 pa;
>>>>>>> e0d688d4
	int ret;

	list_for_each_entry_safe(entry, tmp, &rproc->carveouts, node) {
		if (entry->alloc) {
			ret = entry->alloc(rproc, entry);
			if (ret) {
				dev_err(dev, "Unable to allocate carveout %s: %d\n",
					entry->name, ret);
				return -ENOMEM;
			}
		}

		if (entry->rsc_offset != FW_RSC_ADDR_ANY) {
			/* update resource table */
			rsc = (void *)rproc->table_ptr + entry->rsc_offset;

			/*
			 * Some remote processors might need to know the pa
			 * even though they are behind an IOMMU. E.g., OMAP4's
			 * remote M3 processor needs this so it can control
			 * on-chip hardware accelerators that are not behind
			 * the IOMMU, and therefor must know the pa.
			 *
			 * Generally we don't want to expose physical addresses
			 * if we don't have to (remote processors are generally
			 * _not_ trusted), so we might want to do this only for
			 * remote processor that _must_ have this (e.g. OMAP4's
			 * dual M3 subsystem).
			 *
			 * Non-IOMMU processors might also want to have this info.
			 * In this case, the device address and the physical address
			 * are the same.
			 */

			/* Use va if defined else dma to generate pa */
			if (entry->va)
<<<<<<< HEAD
				rsc->pa = (u32)rproc_va_to_pa(entry->va);
			else
				rsc->pa = (u32)entry->dma;

=======
				pa = (u64)rproc_va_to_pa(entry->va);
			else
				pa = (u64)entry->dma;

			if (((u64)pa) & HIGH_BITS_MASK)
				dev_warn(dev,
					 "Physical address cast in 32bit to fit resource table format\n");

			rsc->pa = (u32)pa;
>>>>>>> e0d688d4
			rsc->da = entry->da;
			rsc->len = entry->len;
		}
	}

	return 0;
}

/**
 * rproc_coredump_cleanup() - clean up dump_segments list
 * @rproc: the remote processor handle
 */
static void rproc_coredump_cleanup(struct rproc *rproc)
{
	struct rproc_dump_segment *entry, *tmp;

	list_for_each_entry_safe(entry, tmp, &rproc->dump_segments, node) {
		list_del(&entry->node);
		kfree(entry);
	}
}

/**
 * rproc_resource_cleanup() - clean up and free all acquired resources
 * @rproc: rproc handle
 *
 * This function will free all resources acquired for @rproc, and it
 * is called whenever @rproc either shuts down or fails to boot.
 */
static void rproc_resource_cleanup(struct rproc *rproc)
{
	struct rproc_mem_entry *entry, *tmp;
	struct rproc_debug_trace *trace, *ttmp;
	struct rproc_vdev *rvdev, *rvtmp;
	struct device *dev = &rproc->dev;

	/* clean up debugfs trace entries */
	list_for_each_entry_safe(trace, ttmp, &rproc->traces, node) {
		rproc_remove_trace_file(trace->tfile);
		rproc->num_traces--;
		list_del(&trace->node);
		kfree(trace);
	}

	/* clean up iommu mapping entries */
	list_for_each_entry_safe(entry, tmp, &rproc->mappings, node) {
		size_t unmapped;

		unmapped = iommu_unmap(rproc->domain, entry->da, entry->len);
		if (unmapped != entry->len) {
			/* nothing much to do besides complaining */
			dev_err(dev, "failed to unmap %u/%zu\n", entry->len,
				unmapped);
		}

		list_del(&entry->node);
		kfree(entry);
	}

	/* clean up carveout allocations */
	list_for_each_entry_safe(entry, tmp, &rproc->carveouts, node) {
		if (entry->release)
			entry->release(rproc, entry);
		list_del(&entry->node);
		kfree(entry);
	}

	/* clean up remote vdev entries */
	list_for_each_entry_safe(rvdev, rvtmp, &rproc->rvdevs, node)
		kref_put(&rvdev->refcount, rproc_vdev_release);

	rproc_coredump_cleanup(rproc);
}

static int rproc_start(struct rproc *rproc, const struct firmware *fw)
{
	struct resource_table *loaded_table;
	struct device *dev = &rproc->dev;
	int ret;

	/* load the ELF segments to memory */
	ret = rproc_load_segments(rproc, fw);
	if (ret) {
		dev_err(dev, "Failed to load program segments: %d\n", ret);
		return ret;
	}

	/*
	 * The starting device has been given the rproc->cached_table as the
	 * resource table. The address of the vring along with the other
	 * allocated resources (carveouts etc) is stored in cached_table.
	 * In order to pass this information to the remote device we must copy
	 * this information to device memory. We also update the table_ptr so
	 * that any subsequent changes will be applied to the loaded version.
	 */
	loaded_table = rproc_find_loaded_rsc_table(rproc, fw);
	if (loaded_table) {
		memcpy(loaded_table, rproc->cached_table, rproc->table_sz);
		rproc->table_ptr = loaded_table;
	}

	ret = rproc_prepare_subdevices(rproc);
	if (ret) {
		dev_err(dev, "failed to prepare subdevices for %s: %d\n",
			rproc->name, ret);
		goto reset_table_ptr;
	}

	/* power up the remote processor */
	ret = rproc->ops->start(rproc);
	if (ret) {
		dev_err(dev, "can't start rproc %s: %d\n", rproc->name, ret);
		goto unprepare_subdevices;
	}

	/* Start any subdevices for the remote processor */
	ret = rproc_start_subdevices(rproc);
	if (ret) {
		dev_err(dev, "failed to probe subdevices for %s: %d\n",
			rproc->name, ret);
		goto stop_rproc;
	}

	rproc->state = RPROC_RUNNING;

	dev_info(dev, "remote processor %s is now up\n", rproc->name);

	return 0;

stop_rproc:
	rproc->ops->stop(rproc);
unprepare_subdevices:
	rproc_unprepare_subdevices(rproc);
reset_table_ptr:
	rproc->table_ptr = rproc->cached_table;

	return ret;
}

/*
 * take a firmware and boot a remote processor with it.
 */
static int rproc_fw_boot(struct rproc *rproc, const struct firmware *fw)
{
	struct device *dev = &rproc->dev;
	const char *name = rproc->firmware;
	int ret;

	ret = rproc_fw_sanity_check(rproc, fw);
	if (ret)
		return ret;

	dev_info(dev, "Booting fw image %s, size %zd\n", name, fw->size);

	/*
	 * if enabling an IOMMU isn't relevant for this rproc, this is
	 * just a nop
	 */
	ret = rproc_enable_iommu(rproc);
	if (ret) {
		dev_err(dev, "can't enable iommu: %d\n", ret);
		return ret;
	}

	rproc->bootaddr = rproc_get_boot_addr(rproc, fw);

	/* Load resource table, core dump segment list etc from the firmware */
	ret = rproc_parse_fw(rproc, fw);
	if (ret)
		goto disable_iommu;

	/* reset max_notifyid */
	rproc->max_notifyid = -1;

	/* reset handled vdev */
	rproc->nb_vdev = 0;

	/* handle fw resources which are required to boot rproc */
	ret = rproc_handle_resources(rproc, rproc_loading_handlers);
	if (ret) {
		dev_err(dev, "Failed to process resources: %d\n", ret);
		goto clean_up_resources;
	}

	/* Allocate carveout resources associated to rproc */
	ret = rproc_alloc_registered_carveouts(rproc);
	if (ret) {
		dev_err(dev, "Failed to allocate associated carveouts: %d\n",
			ret);
		goto clean_up_resources;
	}

	ret = rproc_start(rproc, fw);
	if (ret)
		goto clean_up_resources;

	return 0;

clean_up_resources:
	rproc_resource_cleanup(rproc);
	kfree(rproc->cached_table);
	rproc->cached_table = NULL;
	rproc->table_ptr = NULL;
disable_iommu:
	rproc_disable_iommu(rproc);
	return ret;
}

/*
 * take a firmware and boot it up.
 *
 * Note: this function is called asynchronously upon registration of the
 * remote processor (so we must wait until it completes before we try
 * to unregister the device. one other option is just to use kref here,
 * that might be cleaner).
 */
static void rproc_auto_boot_callback(const struct firmware *fw, void *context)
{
	struct rproc *rproc = context;

	rproc_boot(rproc);

	release_firmware(fw);
}

static int rproc_trigger_auto_boot(struct rproc *rproc)
{
	int ret;

	/*
	 * We're initiating an asynchronous firmware loading, so we can
	 * be built-in kernel code, without hanging the boot process.
	 */
	ret = request_firmware_nowait(THIS_MODULE, FW_ACTION_HOTPLUG,
				      rproc->firmware, &rproc->dev, GFP_KERNEL,
				      rproc, rproc_auto_boot_callback);
	if (ret < 0)
		dev_err(&rproc->dev, "request_firmware_nowait err: %d\n", ret);

	return ret;
}

static int rproc_stop(struct rproc *rproc, bool crashed)
{
	struct device *dev = &rproc->dev;
	int ret;

	/* Stop any subdevices for the remote processor */
	rproc_stop_subdevices(rproc, crashed);

	/* the installed resource table is no longer accessible */
	rproc->table_ptr = rproc->cached_table;

	/* power off the remote processor */
	ret = rproc->ops->stop(rproc);
	if (ret) {
		dev_err(dev, "can't stop rproc: %d\n", ret);
		return ret;
	}

	rproc_unprepare_subdevices(rproc);

	rproc->state = RPROC_OFFLINE;

	dev_info(dev, "stopped remote processor %s\n", rproc->name);

	return 0;
}

/**
 * rproc_coredump_add_segment() - add segment of device memory to coredump
 * @rproc:	handle of a remote processor
 * @da:		device address
 * @size:	size of segment
 *
 * Add device memory to the list of segments to be included in a coredump for
 * the remoteproc.
 *
 * Return: 0 on success, negative errno on error.
 */
int rproc_coredump_add_segment(struct rproc *rproc, dma_addr_t da, size_t size)
{
	struct rproc_dump_segment *segment;

	segment = kzalloc(sizeof(*segment), GFP_KERNEL);
	if (!segment)
		return -ENOMEM;

	segment->da = da;
	segment->size = size;

	list_add_tail(&segment->node, &rproc->dump_segments);

	return 0;
}
EXPORT_SYMBOL(rproc_coredump_add_segment);

/**
 * rproc_coredump_add_custom_segment() - add custom coredump segment
 * @rproc:	handle of a remote processor
 * @da:		device address
 * @size:	size of segment
 * @dumpfn:	custom dump function called for each segment during coredump
 * @priv:	private data
 *
 * Add device memory to the list of segments to be included in the coredump
 * and associate the segment with the given custom dump function and private
 * data.
 *
 * Return: 0 on success, negative errno on error.
 */
int rproc_coredump_add_custom_segment(struct rproc *rproc,
				      dma_addr_t da, size_t size,
				      void (*dumpfn)(struct rproc *rproc,
						     struct rproc_dump_segment *segment,
						     void *dest),
				      void *priv)
{
	struct rproc_dump_segment *segment;

	segment = kzalloc(sizeof(*segment), GFP_KERNEL);
	if (!segment)
		return -ENOMEM;

	segment->da = da;
	segment->size = size;
	segment->priv = priv;
	segment->dump = dumpfn;

	list_add_tail(&segment->node, &rproc->dump_segments);

	return 0;
}
EXPORT_SYMBOL(rproc_coredump_add_custom_segment);

/**
 * rproc_coredump() - perform coredump
 * @rproc:	rproc handle
 *
 * This function will generate an ELF header for the registered segments
 * and create a devcoredump device associated with rproc.
 */
static void rproc_coredump(struct rproc *rproc)
{
	struct rproc_dump_segment *segment;
	struct elf32_phdr *phdr;
	struct elf32_hdr *ehdr;
	size_t data_size;
	size_t offset;
	void *data;
	void *ptr;
	int phnum = 0;

	if (list_empty(&rproc->dump_segments))
		return;

	data_size = sizeof(*ehdr);
	list_for_each_entry(segment, &rproc->dump_segments, node) {
		data_size += sizeof(*phdr) + segment->size;

		phnum++;
	}

	data = vmalloc(data_size);
	if (!data)
		return;

	ehdr = data;

	memset(ehdr, 0, sizeof(*ehdr));
	memcpy(ehdr->e_ident, ELFMAG, SELFMAG);
	ehdr->e_ident[EI_CLASS] = ELFCLASS32;
	ehdr->e_ident[EI_DATA] = ELFDATA2LSB;
	ehdr->e_ident[EI_VERSION] = EV_CURRENT;
	ehdr->e_ident[EI_OSABI] = ELFOSABI_NONE;
	ehdr->e_type = ET_CORE;
	ehdr->e_machine = EM_NONE;
	ehdr->e_version = EV_CURRENT;
	ehdr->e_entry = rproc->bootaddr;
	ehdr->e_phoff = sizeof(*ehdr);
	ehdr->e_ehsize = sizeof(*ehdr);
	ehdr->e_phentsize = sizeof(*phdr);
	ehdr->e_phnum = phnum;

	phdr = data + ehdr->e_phoff;
	offset = ehdr->e_phoff + sizeof(*phdr) * ehdr->e_phnum;
	list_for_each_entry(segment, &rproc->dump_segments, node) {
		memset(phdr, 0, sizeof(*phdr));
		phdr->p_type = PT_LOAD;
		phdr->p_offset = offset;
		phdr->p_vaddr = segment->da;
		phdr->p_paddr = segment->da;
		phdr->p_filesz = segment->size;
		phdr->p_memsz = segment->size;
		phdr->p_flags = PF_R | PF_W | PF_X;
		phdr->p_align = 0;

		if (segment->dump) {
			segment->dump(rproc, segment, data + offset);
		} else {
			ptr = rproc_da_to_va(rproc, segment->da, segment->size);
			if (!ptr) {
				dev_err(&rproc->dev,
					"invalid coredump segment (%pad, %zu)\n",
					&segment->da, segment->size);
				memset(data + offset, 0xff, segment->size);
			} else {
				memcpy(data + offset, ptr, segment->size);
			}
		}

		offset += phdr->p_filesz;
		phdr++;
	}

	dev_coredumpv(&rproc->dev, data, data_size, GFP_KERNEL);
}

/**
 * rproc_trigger_recovery() - recover a remoteproc
 * @rproc: the remote processor
 *
 * The recovery is done by resetting all the virtio devices, that way all the
 * rpmsg drivers will be reseted along with the remote processor making the
 * remoteproc functional again.
 *
 * This function can sleep, so it cannot be called from atomic context.
 */
int rproc_trigger_recovery(struct rproc *rproc)
{
	const struct firmware *firmware_p;
	struct device *dev = &rproc->dev;
	int ret;

	dev_err(dev, "recovering %s\n", rproc->name);

	ret = mutex_lock_interruptible(&rproc->lock);
	if (ret)
		return ret;

	ret = rproc_stop(rproc, true);
	if (ret)
		goto unlock_mutex;

	/* generate coredump */
	rproc_coredump(rproc);

	/* load firmware */
	ret = request_firmware(&firmware_p, rproc->firmware, dev);
	if (ret < 0) {
		dev_err(dev, "request_firmware failed: %d\n", ret);
		goto unlock_mutex;
	}

	/* boot the remote processor up again */
	ret = rproc_start(rproc, firmware_p);

	release_firmware(firmware_p);

unlock_mutex:
	mutex_unlock(&rproc->lock);
	return ret;
}

/**
 * rproc_crash_handler_work() - handle a crash
 *
 * This function needs to handle everything related to a crash, like cpu
 * registers and stack dump, information to help to debug the fatal error, etc.
 */
static void rproc_crash_handler_work(struct work_struct *work)
{
	struct rproc *rproc = container_of(work, struct rproc, crash_handler);
	struct device *dev = &rproc->dev;

	dev_dbg(dev, "enter %s\n", __func__);

	mutex_lock(&rproc->lock);

	if (rproc->state == RPROC_CRASHED || rproc->state == RPROC_OFFLINE) {
		/* handle only the first crash detected */
		mutex_unlock(&rproc->lock);
		return;
	}

	rproc->state = RPROC_CRASHED;
	dev_err(dev, "handling crash #%u in %s\n", ++rproc->crash_cnt,
		rproc->name);

	mutex_unlock(&rproc->lock);

	if (!rproc->recovery_disabled)
		rproc_trigger_recovery(rproc);
}

/**
 * rproc_boot() - boot a remote processor
 * @rproc: handle of a remote processor
 *
 * Boot a remote processor (i.e. load its firmware, power it on, ...).
 *
 * If the remote processor is already powered on, this function immediately
 * returns (successfully).
 *
 * Returns 0 on success, and an appropriate error value otherwise.
 */
int rproc_boot(struct rproc *rproc)
{
	const struct firmware *firmware_p;
	struct device *dev;
	int ret;

	if (!rproc) {
		pr_err("invalid rproc handle\n");
		return -EINVAL;
	}

	dev = &rproc->dev;

	ret = mutex_lock_interruptible(&rproc->lock);
	if (ret) {
		dev_err(dev, "can't lock rproc %s: %d\n", rproc->name, ret);
		return ret;
	}

	if (rproc->state == RPROC_DELETED) {
		ret = -ENODEV;
		dev_err(dev, "can't boot deleted rproc %s\n", rproc->name);
		goto unlock_mutex;
	}

	/* skip the boot process if rproc is already powered up */
	if (atomic_inc_return(&rproc->power) > 1) {
		ret = 0;
		goto unlock_mutex;
	}

	dev_info(dev, "powering up %s\n", rproc->name);

	/* load firmware */
	ret = request_firmware(&firmware_p, rproc->firmware, dev);
	if (ret < 0) {
		dev_err(dev, "request_firmware failed: %d\n", ret);
		goto downref_rproc;
	}

	ret = rproc_fw_boot(rproc, firmware_p);

	release_firmware(firmware_p);

downref_rproc:
	if (ret)
		atomic_dec(&rproc->power);
unlock_mutex:
	mutex_unlock(&rproc->lock);
	return ret;
}
EXPORT_SYMBOL(rproc_boot);

/**
 * rproc_shutdown() - power off the remote processor
 * @rproc: the remote processor
 *
 * Power off a remote processor (previously booted with rproc_boot()).
 *
 * In case @rproc is still being used by an additional user(s), then
 * this function will just decrement the power refcount and exit,
 * without really powering off the device.
 *
 * Every call to rproc_boot() must (eventually) be accompanied by a call
 * to rproc_shutdown(). Calling rproc_shutdown() redundantly is a bug.
 *
 * Notes:
 * - we're not decrementing the rproc's refcount, only the power refcount.
 *   which means that the @rproc handle stays valid even after rproc_shutdown()
 *   returns, and users can still use it with a subsequent rproc_boot(), if
 *   needed.
 */
void rproc_shutdown(struct rproc *rproc)
{
	struct device *dev = &rproc->dev;
	int ret;

	ret = mutex_lock_interruptible(&rproc->lock);
	if (ret) {
		dev_err(dev, "can't lock rproc %s: %d\n", rproc->name, ret);
		return;
	}

	/* if the remote proc is still needed, bail out */
	if (!atomic_dec_and_test(&rproc->power))
		goto out;

	ret = rproc_stop(rproc, false);
	if (ret) {
		atomic_inc(&rproc->power);
		goto out;
	}

	/* clean up all acquired resources */
	rproc_resource_cleanup(rproc);

	rproc_disable_iommu(rproc);

	/* Free the copy of the resource table */
	kfree(rproc->cached_table);
	rproc->cached_table = NULL;
	rproc->table_ptr = NULL;
out:
	mutex_unlock(&rproc->lock);
}
EXPORT_SYMBOL(rproc_shutdown);

/**
 * rproc_get_by_phandle() - find a remote processor by phandle
 * @phandle: phandle to the rproc
 *
 * Finds an rproc handle using the remote processor's phandle, and then
 * return a handle to the rproc.
 *
 * This function increments the remote processor's refcount, so always
 * use rproc_put() to decrement it back once rproc isn't needed anymore.
 *
 * Returns the rproc handle on success, and NULL on failure.
 */
#ifdef CONFIG_OF
struct rproc *rproc_get_by_phandle(phandle phandle)
{
	struct rproc *rproc = NULL, *r;
	struct device_node *np;

	np = of_find_node_by_phandle(phandle);
	if (!np)
		return NULL;

	mutex_lock(&rproc_list_mutex);
	list_for_each_entry(r, &rproc_list, node) {
		if (r->dev.parent && r->dev.parent->of_node == np) {
			/* prevent underlying implementation from being removed */
			if (!try_module_get(r->dev.parent->driver->owner)) {
				dev_err(&r->dev, "can't get owner\n");
				break;
			}

			rproc = r;
			get_device(&rproc->dev);
			break;
		}
	}
	mutex_unlock(&rproc_list_mutex);

	of_node_put(np);

	return rproc;
}
#else
struct rproc *rproc_get_by_phandle(phandle phandle)
{
	return NULL;
}
#endif
EXPORT_SYMBOL(rproc_get_by_phandle);

/**
 * rproc_add() - register a remote processor
 * @rproc: the remote processor handle to register
 *
 * Registers @rproc with the remoteproc framework, after it has been
 * allocated with rproc_alloc().
 *
 * This is called by the platform-specific rproc implementation, whenever
 * a new remote processor device is probed.
 *
 * Returns 0 on success and an appropriate error code otherwise.
 *
 * Note: this function initiates an asynchronous firmware loading
 * context, which will look for virtio devices supported by the rproc's
 * firmware.
 *
 * If found, those virtio devices will be created and added, so as a result
 * of registering this remote processor, additional virtio drivers might be
 * probed.
 */
int rproc_add(struct rproc *rproc)
{
	struct device *dev = &rproc->dev;
	int ret;

	ret = device_add(dev);
	if (ret < 0)
		return ret;

	dev_info(dev, "%s is available\n", rproc->name);

	/* create debugfs entries */
	rproc_create_debug_dir(rproc);

	/* if rproc is marked always-on, request it to boot */
	if (rproc->auto_boot) {
		ret = rproc_trigger_auto_boot(rproc);
		if (ret < 0)
			return ret;
	}

	/* expose to rproc_get_by_phandle users */
	mutex_lock(&rproc_list_mutex);
	list_add(&rproc->node, &rproc_list);
	mutex_unlock(&rproc_list_mutex);

	return 0;
}
EXPORT_SYMBOL(rproc_add);

/**
 * rproc_type_release() - release a remote processor instance
 * @dev: the rproc's device
 *
 * This function should _never_ be called directly.
 *
 * It will be called by the driver core when no one holds a valid pointer
 * to @dev anymore.
 */
static void rproc_type_release(struct device *dev)
{
	struct rproc *rproc = container_of(dev, struct rproc, dev);

	dev_info(&rproc->dev, "releasing %s\n", rproc->name);

	idr_destroy(&rproc->notifyids);

	if (rproc->index >= 0)
		ida_simple_remove(&rproc_dev_index, rproc->index);

	kfree(rproc->firmware);
	kfree(rproc->ops);
	kfree(rproc);
}

static const struct device_type rproc_type = {
	.name		= "remoteproc",
	.release	= rproc_type_release,
};

/**
 * rproc_alloc() - allocate a remote processor handle
 * @dev: the underlying device
 * @name: name of this remote processor
 * @ops: platform-specific handlers (mainly start/stop)
 * @firmware: name of firmware file to load, can be NULL
 * @len: length of private data needed by the rproc driver (in bytes)
 *
 * Allocates a new remote processor handle, but does not register
 * it yet. if @firmware is NULL, a default name is used.
 *
 * This function should be used by rproc implementations during initialization
 * of the remote processor.
 *
 * After creating an rproc handle using this function, and when ready,
 * implementations should then call rproc_add() to complete
 * the registration of the remote processor.
 *
 * On success the new rproc is returned, and on failure, NULL.
 *
 * Note: _never_ directly deallocate @rproc, even if it was not registered
 * yet. Instead, when you need to unroll rproc_alloc(), use rproc_free().
 */
struct rproc *rproc_alloc(struct device *dev, const char *name,
			  const struct rproc_ops *ops,
			  const char *firmware, int len)
{
	struct rproc *rproc;
	char *p, *template = "rproc-%s-fw";
	int name_len;

	if (!dev || !name || !ops)
		return NULL;

	if (!firmware) {
		/*
		 * If the caller didn't pass in a firmware name then
		 * construct a default name.
		 */
		name_len = strlen(name) + strlen(template) - 2 + 1;
		p = kmalloc(name_len, GFP_KERNEL);
		if (!p)
			return NULL;
		snprintf(p, name_len, template, name);
	} else {
		p = kstrdup(firmware, GFP_KERNEL);
		if (!p)
			return NULL;
	}

	rproc = kzalloc(sizeof(struct rproc) + len, GFP_KERNEL);
	if (!rproc) {
		kfree(p);
		return NULL;
	}

	rproc->ops = kmemdup(ops, sizeof(*ops), GFP_KERNEL);
	if (!rproc->ops) {
		kfree(p);
		kfree(rproc);
		return NULL;
	}

	rproc->firmware = p;
	rproc->name = name;
	rproc->priv = &rproc[1];
	rproc->auto_boot = true;

	device_initialize(&rproc->dev);
	rproc->dev.parent = dev;
	rproc->dev.type = &rproc_type;
	rproc->dev.class = &rproc_class;
	rproc->dev.driver_data = rproc;

	/* Assign a unique device index and name */
	rproc->index = ida_simple_get(&rproc_dev_index, 0, 0, GFP_KERNEL);
	if (rproc->index < 0) {
		dev_err(dev, "ida_simple_get failed: %d\n", rproc->index);
		put_device(&rproc->dev);
		return NULL;
	}

	dev_set_name(&rproc->dev, "remoteproc%d", rproc->index);

	atomic_set(&rproc->power, 0);

	/* Default to ELF loader if no load function is specified */
	if (!rproc->ops->load) {
		rproc->ops->load = rproc_elf_load_segments;
		rproc->ops->parse_fw = rproc_elf_load_rsc_table;
		rproc->ops->find_loaded_rsc_table = rproc_elf_find_loaded_rsc_table;
		rproc->ops->sanity_check = rproc_elf_sanity_check;
		rproc->ops->get_boot_addr = rproc_elf_get_boot_addr;
	}

	mutex_init(&rproc->lock);

	idr_init(&rproc->notifyids);

	INIT_LIST_HEAD(&rproc->carveouts);
	INIT_LIST_HEAD(&rproc->mappings);
	INIT_LIST_HEAD(&rproc->traces);
	INIT_LIST_HEAD(&rproc->rvdevs);
	INIT_LIST_HEAD(&rproc->subdevs);
	INIT_LIST_HEAD(&rproc->dump_segments);

	INIT_WORK(&rproc->crash_handler, rproc_crash_handler_work);

	rproc->state = RPROC_OFFLINE;

	return rproc;
}
EXPORT_SYMBOL(rproc_alloc);

/**
 * rproc_free() - unroll rproc_alloc()
 * @rproc: the remote processor handle
 *
 * This function decrements the rproc dev refcount.
 *
 * If no one holds any reference to rproc anymore, then its refcount would
 * now drop to zero, and it would be freed.
 */
void rproc_free(struct rproc *rproc)
{
	put_device(&rproc->dev);
}
EXPORT_SYMBOL(rproc_free);

/**
 * rproc_put() - release rproc reference
 * @rproc: the remote processor handle
 *
 * This function decrements the rproc dev refcount.
 *
 * If no one holds any reference to rproc anymore, then its refcount would
 * now drop to zero, and it would be freed.
 */
void rproc_put(struct rproc *rproc)
{
	module_put(rproc->dev.parent->driver->owner);
	put_device(&rproc->dev);
}
EXPORT_SYMBOL(rproc_put);

/**
 * rproc_del() - unregister a remote processor
 * @rproc: rproc handle to unregister
 *
 * This function should be called when the platform specific rproc
 * implementation decides to remove the rproc device. it should
 * _only_ be called if a previous invocation of rproc_add()
 * has completed successfully.
 *
 * After rproc_del() returns, @rproc isn't freed yet, because
 * of the outstanding reference created by rproc_alloc. To decrement that
 * one last refcount, one still needs to call rproc_free().
 *
 * Returns 0 on success and -EINVAL if @rproc isn't valid.
 */
int rproc_del(struct rproc *rproc)
{
	if (!rproc)
		return -EINVAL;

	/* if rproc is marked always-on, rproc_add() booted it */
	/* TODO: make sure this works with rproc->power > 1 */
	if (rproc->auto_boot)
		rproc_shutdown(rproc);

	mutex_lock(&rproc->lock);
	rproc->state = RPROC_DELETED;
	mutex_unlock(&rproc->lock);

	rproc_delete_debug_dir(rproc);

	/* the rproc is downref'ed as soon as it's removed from the klist */
	mutex_lock(&rproc_list_mutex);
	list_del(&rproc->node);
	mutex_unlock(&rproc_list_mutex);

	device_del(&rproc->dev);

	return 0;
}
EXPORT_SYMBOL(rproc_del);

/**
 * rproc_add_subdev() - add a subdevice to a remoteproc
 * @rproc: rproc handle to add the subdevice to
 * @subdev: subdev handle to register
 *
 * Caller is responsible for populating optional subdevice function pointers.
 */
void rproc_add_subdev(struct rproc *rproc, struct rproc_subdev *subdev)
{
	list_add_tail(&subdev->node, &rproc->subdevs);
}
EXPORT_SYMBOL(rproc_add_subdev);

/**
 * rproc_remove_subdev() - remove a subdevice from a remoteproc
 * @rproc: rproc handle to remove the subdevice from
 * @subdev: subdev handle, previously registered with rproc_add_subdev()
 */
void rproc_remove_subdev(struct rproc *rproc, struct rproc_subdev *subdev)
{
	list_del(&subdev->node);
}
EXPORT_SYMBOL(rproc_remove_subdev);

/**
 * rproc_get_by_child() - acquire rproc handle of @dev's ancestor
 * @dev:	child device to find ancestor of
 *
 * Returns the ancestor rproc instance, or NULL if not found.
 */
struct rproc *rproc_get_by_child(struct device *dev)
{
	for (dev = dev->parent; dev; dev = dev->parent) {
		if (dev->type == &rproc_type)
			return dev->driver_data;
	}

	return NULL;
}
EXPORT_SYMBOL(rproc_get_by_child);

/**
 * rproc_report_crash() - rproc crash reporter function
 * @rproc: remote processor
 * @type: crash type
 *
 * This function must be called every time a crash is detected by the low-level
 * drivers implementing a specific remoteproc. This should not be called from a
 * non-remoteproc driver.
 *
 * This function can be called from atomic/interrupt context.
 */
void rproc_report_crash(struct rproc *rproc, enum rproc_crash_type type)
{
	if (!rproc) {
		pr_err("NULL rproc pointer\n");
		return;
	}

	dev_err(&rproc->dev, "crash detected in %s: type %s\n",
		rproc->name, rproc_crash_to_string(type));

	/* create a new task to handle the error */
	schedule_work(&rproc->crash_handler);
}
EXPORT_SYMBOL(rproc_report_crash);

static int __init remoteproc_init(void)
{
	rproc_init_sysfs();
	rproc_init_debugfs();

	return 0;
}
module_init(remoteproc_init);

static void __exit remoteproc_exit(void)
{
	ida_destroy(&rproc_dev_index);

	rproc_exit_debugfs();
	rproc_exit_sysfs();
}
module_exit(remoteproc_exit);

MODULE_LICENSE("GPL v2");
MODULE_DESCRIPTION("Generic Remote Processor Framework");<|MERGE_RESOLUTION|>--- conflicted
+++ resolved
@@ -141,11 +141,7 @@
 	iommu_domain_free(domain);
 }
 
-<<<<<<< HEAD
-static phys_addr_t rproc_va_to_pa(void *cpu_addr)
-=======
 phys_addr_t rproc_va_to_pa(void *cpu_addr)
->>>>>>> e0d688d4
 {
 	/*
 	 * Return physical address according to virtual address location
@@ -160,10 +156,7 @@
 	WARN_ON(!virt_addr_valid(cpu_addr));
 	return virt_to_phys(cpu_addr);
 }
-<<<<<<< HEAD
-=======
 EXPORT_SYMBOL(rproc_va_to_pa);
->>>>>>> e0d688d4
 
 /**
  * rproc_da_to_va() - lookup the kernel virtual address for a remoteproc address
@@ -280,17 +273,6 @@
  * @len: associated area size
  *
  * This function is a helper function to verify requested device area (couple
-<<<<<<< HEAD
- * da, len) is part of specified carevout.
- *
- * Return: 0 if carveout match request else -ENOMEM
- */
-int rproc_check_carveout_da(struct rproc *rproc, struct rproc_mem_entry *mem,
-			    u32 da, u32 len)
-{
-	struct device *dev = &rproc->dev;
-	int delta = 0;
-=======
  * da, len) is part of specified carveout.
  * If da is not set (defined as FW_RSC_ADDR_ANY), only requested length is
  * checked.
@@ -302,26 +284,16 @@
 {
 	struct device *dev = &rproc->dev;
 	int delta;
->>>>>>> e0d688d4
 
 	/* Check requested resource length */
 	if (len > mem->len) {
 		dev_err(dev, "Registered carveout doesn't fit len request\n");
-<<<<<<< HEAD
-		return -ENOMEM;
-	}
-
-	if (da != FW_RSC_ADDR_ANY && mem->da == FW_RSC_ADDR_ANY) {
-		/* Update existing carveout da */
-		mem->da = da;
-=======
 		return -EINVAL;
 	}
 
 	if (da != FW_RSC_ADDR_ANY && mem->da == FW_RSC_ADDR_ANY) {
 		/* Address doesn't match registered carveout configuration */
 		return -EINVAL;
->>>>>>> e0d688d4
 	} else if (da != FW_RSC_ADDR_ANY && mem->da != FW_RSC_ADDR_ANY) {
 		delta = da - mem->da;
 
@@ -329,21 +301,13 @@
 		if (delta < 0) {
 			dev_err(dev,
 				"Registered carveout doesn't fit da request\n");
-<<<<<<< HEAD
-			return -ENOMEM;
-=======
 			return -EINVAL;
->>>>>>> e0d688d4
 		}
 
 		if (delta + len > mem->len) {
 			dev_err(dev,
 				"Registered carveout doesn't fit len request\n");
-<<<<<<< HEAD
-			return -ENOMEM;
-=======
 			return -EINVAL;
->>>>>>> e0d688d4
 		}
 	}
 
@@ -544,8 +508,6 @@
 	rvdev->id = rsc->id;
 	rvdev->rproc = rproc;
 	rvdev->index = rproc->nb_vdev++;
-<<<<<<< HEAD
-=======
 
 	/* Initialise vdev subdevice */
 	snprintf(name, sizeof(name), "vdev%dbuffer", rvdev->index);
@@ -570,7 +532,6 @@
 			 "Failed to set DMA mask %llx. Trying to continue... %x\n",
 			 dma_get_mask(rproc->dev.parent), ret);
 	}
->>>>>>> e0d688d4
 
 	/* parse the vrings */
 	for (i = 0; i < rsc->num_of_vrings; i++) {
@@ -792,8 +753,6 @@
 
 	dev_dbg(dev, "carveout va %pK, dma %pad, len 0x%x\n",
 		va, &dma, mem->len);
-<<<<<<< HEAD
-=======
 
 	if (mem->da != FW_RSC_ADDR_ANY && !rproc->domain) {
 		/*
@@ -806,7 +765,6 @@
 			dev_warn(dev->parent,
 				 "Allocated carveout doesn't fit device address request\n");
 	}
->>>>>>> e0d688d4
 
 	/*
 	 * Ok, this is non-standard.
@@ -825,19 +783,7 @@
 	 * to use the iommu-based DMA API: we expect 'dma' to contain the
 	 * physical address in this case.
 	 */
-<<<<<<< HEAD
-
-	if (mem->da != FW_RSC_ADDR_ANY) {
-		if (!rproc->domain) {
-			dev_err(dev->parent,
-				"Bad carveout rsc configuration\n");
-			ret = -ENOMEM;
-			goto dma_free;
-		}
-
-=======
 	if (mem->da != FW_RSC_ADDR_ANY && rproc->domain) {
->>>>>>> e0d688d4
 		mapping = kzalloc(sizeof(*mapping), GFP_KERNEL);
 		if (!mapping) {
 			ret = -ENOMEM;
@@ -864,13 +810,6 @@
 
 		dev_dbg(dev, "carveout mapped 0x%x to %pad\n",
 			mem->da, &dma);
-<<<<<<< HEAD
-	} else {
-		mem->da = (u32)dma;
-	}
-
-	mem->dma = (u32)dma;
-=======
 	}
 
 	if (mem->da == FW_RSC_ADDR_ANY) {
@@ -882,7 +821,6 @@
 	}
 
 	mem->dma = dma;
->>>>>>> e0d688d4
 	mem->va = va;
 
 	return 0;
@@ -1011,12 +949,8 @@
  * @dma: dma address
  * @len: memory carveout length
  * @da: device address
-<<<<<<< HEAD
- * @release: memory carveout function
-=======
  * @alloc: memory carveout allocation function
  * @release: memory carveout release function
->>>>>>> e0d688d4
  * @name: carveout name
  *
  * This function allocates a rproc_mem_entry struct and fill it with parameters
@@ -1240,10 +1174,7 @@
 	struct rproc_mem_entry *entry, *tmp;
 	struct fw_rsc_carveout *rsc;
 	struct device *dev = &rproc->dev;
-<<<<<<< HEAD
-=======
 	u64 pa;
->>>>>>> e0d688d4
 	int ret;
 
 	list_for_each_entry_safe(entry, tmp, &rproc->carveouts, node) {
@@ -1280,12 +1211,6 @@
 
 			/* Use va if defined else dma to generate pa */
 			if (entry->va)
-<<<<<<< HEAD
-				rsc->pa = (u32)rproc_va_to_pa(entry->va);
-			else
-				rsc->pa = (u32)entry->dma;
-
-=======
 				pa = (u64)rproc_va_to_pa(entry->va);
 			else
 				pa = (u64)entry->dma;
@@ -1295,7 +1220,6 @@
 					 "Physical address cast in 32bit to fit resource table format\n");
 
 			rsc->pa = (u32)pa;
->>>>>>> e0d688d4
 			rsc->da = entry->da;
 			rsc->len = entry->len;
 		}
