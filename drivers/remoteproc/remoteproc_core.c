/*
 * Remote Processor Framework
 *
 * Copyright (C) 2011 Texas Instruments, Inc.
 * Copyright (C) 2011 Google, Inc.
 *
 * Ohad Ben-Cohen <ohad@wizery.com>
 * Brian Swetland <swetland@google.com>
 * Mark Grosen <mgrosen@ti.com>
 * Fernando Guzman Lugo <fernando.lugo@ti.com>
 * Suman Anna <s-anna@ti.com>
 * Robert Tivy <rtivy@ti.com>
 * Armando Uribe De Leon <x0095078@ti.com>
 *
 * This program is free software; you can redistribute it and/or
 * modify it under the terms of the GNU General Public License
 * version 2 as published by the Free Software Foundation.
 *
 * This program is distributed in the hope that it will be useful,
 * but WITHOUT ANY WARRANTY; without even the implied warranty of
 * MERCHANTABILITY or FITNESS FOR A PARTICULAR PURPOSE.  See the
 * GNU General Public License for more details.
 */

#ifdef CONFIG_ARM64
# define RPROC_CARVEOUT_USE_IOREMAP 1
#endif

#define pr_fmt(fmt)    "%s: " fmt, __func__

#include <linux/kernel.h>
#include <linux/module.h>
#include <linux/device.h>
#include <linux/slab.h>
#include <linux/mutex.h>
#include <linux/dma-mapping.h>
#include <linux/firmware.h>
#include <linux/string.h>
#include <linux/debugfs.h>
#include <linux/remoteproc.h>
#include <linux/iommu.h>
#include <linux/idr.h>
#include <linux/elf.h>
#include <linux/crc32.h>
#include <linux/virtio_ids.h>
#include <linux/virtio_ring.h>
#include <asm/byteorder.h>

#include "remoteproc_internal.h"

static DEFINE_MUTEX(rproc_list_mutex);
static LIST_HEAD(rproc_list);

typedef int (*rproc_handle_resources_t)(struct rproc *rproc,
				struct resource_table *table, int len);
typedef int (*rproc_handle_resource_t)(struct rproc *rproc,
				 void *, int offset, int avail);

/* Unique indices for remoteproc devices */
static DEFINE_IDA(rproc_dev_index);

static const char * const rproc_crash_names[] = {
	[RPROC_MMUFAULT]	= "mmufault",
	[RPROC_WATCHDOG]	= "watchdog",
	[RPROC_FATAL_ERROR]	= "fatal error",
};

/* translate rproc_crash_type to string */
static const char *rproc_crash_to_string(enum rproc_crash_type type)
{
	if (type < ARRAY_SIZE(rproc_crash_names))
		return rproc_crash_names[type];
	return "unknown";
}

/*
 * This is the IOMMU fault handler we register with the IOMMU API
 * (when relevant; not all remote processors access memory through
 * an IOMMU).
 *
 * IOMMU core will invoke this handler whenever the remote processor
 * will try to access an unmapped device address.
 */
static int rproc_iommu_fault(struct iommu_domain *domain, struct device *dev,
		unsigned long iova, int flags, void *token)
{
	struct rproc *rproc = token;

	dev_err(dev, "iommu fault: da 0x%lx flags 0x%x\n", iova, flags);

	rproc_report_crash(rproc, RPROC_MMUFAULT);

	/*
	 * Let the iommu core know we're not really handling this fault;
	 * we just used it as a recovery trigger.
	 */
	return -ENOSYS;
}

static int rproc_enable_iommu(struct rproc *rproc)
{
	struct iommu_domain *domain;
	struct device *dev = rproc->dev.parent;
	int ret;

	if (!rproc->has_iommu) {
		dev_dbg(dev, "iommu not present\n");
		return 0;
	}

	domain = iommu_domain_alloc(dev->bus);
	if (!domain) {
		dev_err(dev, "can't alloc iommu domain\n");
		return -ENOMEM;
	}

	iommu_set_fault_handler(domain, rproc_iommu_fault, rproc);

	ret = iommu_attach_device(domain, dev);
	if (ret) {
		dev_err(dev, "can't attach iommu device: %d\n", ret);
		goto free_domain;
	}

	rproc->domain = domain;

	return 0;

free_domain:
	iommu_domain_free(domain);
	return ret;
}

static void rproc_disable_iommu(struct rproc *rproc)
{
	struct iommu_domain *domain = rproc->domain;
	struct device *dev = rproc->dev.parent;

	if (!domain)
		return;

	iommu_detach_device(domain, dev);
	iommu_domain_free(domain);
}

/**
 * rproc_da_to_va() - lookup the kernel virtual address for a remoteproc address
 * @rproc: handle of a remote processor
 * @da: remoteproc device address to translate
 * @len: length of the memory region @da is pointing to
 *
 * Some remote processors will ask us to allocate them physically contiguous
 * memory regions (which we call "carveouts"), and map them to specific
 * device addresses (which are hardcoded in the firmware). They may also have
 * dedicated memory regions internal to the processors, and use them either
 * exclusively or alongside carveouts.
 *
 * They may then ask us to copy objects into specific device addresses (e.g.
 * code/data sections) or expose us certain symbols in other device address
 * (e.g. their trace buffer).
 *
 * This function is a helper function with which we can go over the allocated
 * carveouts and translate specific device addresses to kernel virtual addresses
 * so we can access the referenced memory. This function also allows to perform
 * translations on the internal remoteproc memory regions through a platform
 * implementation specific da_to_va ops, if present.
 *
 * The function returns a valid kernel address on success or NULL on failure.
 *
 * Note: phys_to_virt(iommu_iova_to_phys(rproc->domain, da)) will work too,
 * but only on kernel direct mapped RAM memory. Instead, we're just using
 * here the output of the DMA API for the carveouts, which should be more
 * correct.
 */
void *rproc_da_to_va(struct rproc *rproc, u64 da, int len)
{
	struct rproc_mem_entry *carveout;
	void *ptr = NULL;

	if (rproc->ops->da_to_va) {
		ptr = rproc->ops->da_to_va(rproc, da, len);
		if (ptr)
			goto out;
	}

	list_for_each_entry(carveout, &rproc->carveouts, node) {
		int offset = da - carveout->da;

		/* try next carveout if da is too small */
		if (offset < 0)
			continue;

		/* try next carveout if da is too large */
		if (offset + len > carveout->len)
			continue;

		ptr = carveout->va + offset;

		break;
	}

out:
	return ptr;
}
EXPORT_SYMBOL(rproc_da_to_va);

int rproc_alloc_vring(struct rproc_vdev *rvdev, int i)
{
	struct rproc *rproc = rvdev->rproc;
	struct device *dev = &rproc->dev;
	struct rproc_vring *rvring = &rvdev->vring[i];
	struct fw_rsc_vdev *rsc;
	dma_addr_t dma;
	void *va;
	int ret, size, notifyid;

	/* actual size of vring (in bytes) */
	size = PAGE_ALIGN(vring_size(rvring->len, rvring->align));

	/*
	 * Allocate non-cacheable memory for the vring. In the future
	 * this call will also configure the IOMMU for us
	 */
	va = dma_alloc_coherent(dev->parent, size, &dma, GFP_KERNEL);
	if (!va) {
		dev_err(dev->parent, "dma_alloc_coherent failed\n");
		return -EINVAL;
	}

	/*
	 * Assign an rproc-wide unique index for this vring
	 * TODO: assign a notifyid for rvdev updates as well
	 * TODO: support predefined notifyids (via resource table)
	 */
	ret = idr_alloc(&rproc->notifyids, rvring, 0, 0, GFP_KERNEL);
	if (ret < 0) {
		dev_err(dev, "idr_alloc failed: %d\n", ret);
		dma_free_coherent(dev->parent, size, va, dma);
		return ret;
	}
	notifyid = ret;

	dev_dbg(dev, "vring%d: va %p dma %llx size %x idr %d\n", i, va,
				(unsigned long long)dma, size, notifyid);

	rvring->va = va;
	rvring->dma = dma;
	rvring->notifyid = notifyid;

	/*
	 * Let the rproc know the notifyid and da of this vring.
	 * Not all platforms use dma_alloc_coherent to automatically
	 * set up the iommu. In this case the device address (da) will
	 * hold the physical address and not the device address.
	 */
	rsc = (void *)rproc->table_ptr + rvdev->rsc_offset;
	rsc->vring[i].da = dma;
	rsc->vring[i].notifyid = notifyid;
	return 0;
}

static int
rproc_parse_vring(struct rproc_vdev *rvdev, struct fw_rsc_vdev *rsc, int i)
{
	struct rproc *rproc = rvdev->rproc;
	struct device *dev = &rproc->dev;
	struct fw_rsc_vdev_vring *vring = &rsc->vring[i];
	struct rproc_vring *rvring = &rvdev->vring[i];

	dev_dbg(dev, "vdev rsc: vring%d: da %x, qsz %d, align %d\n",
				i, vring->da, vring->num, vring->align);

	/* make sure reserved bytes are zeroes */
	if (vring->reserved) {
		dev_err(dev, "vring rsc has non zero reserved bytes\n");
		return -EINVAL;
	}

	/* verify queue size and vring alignment are sane */
	if (!vring->num || !vring->align) {
		dev_err(dev, "invalid qsz (%d) or alignment (%d)\n",
						vring->num, vring->align);
		return -EINVAL;
	}

	rvring->len = vring->num;
	rvring->align = vring->align;
	rvring->rvdev = rvdev;

	return 0;
}

void rproc_free_vring(struct rproc_vring *rvring)
{
	int size = PAGE_ALIGN(vring_size(rvring->len, rvring->align));
	struct rproc *rproc = rvring->rvdev->rproc;
	int idx = rvring->rvdev->vring - rvring;
	struct fw_rsc_vdev *rsc;

	dma_free_coherent(rproc->dev.parent, size, rvring->va, rvring->dma);
	idr_remove(&rproc->notifyids, rvring->notifyid);

	/* reset resource entry info */
	rsc = (void *)rproc->table_ptr + rvring->rvdev->rsc_offset;
	rsc->vring[idx].da = 0;
	rsc->vring[idx].notifyid = -1;
}

/**
 * rproc_handle_vdev() - handle a vdev fw resource
 * @rproc: the remote processor
 * @rsc: the vring resource descriptor
 * @avail: size of available data (for sanity checking the image)
 *
 * This resource entry requests the host to statically register a virtio
 * device (vdev), and setup everything needed to support it. It contains
 * everything needed to make it possible: the virtio device id, virtio
 * device features, vrings information, virtio config space, etc...
 *
 * Before registering the vdev, the vrings are allocated from non-cacheable
 * physically contiguous memory. Currently we only support two vrings per
 * remote processor (temporary limitation). We might also want to consider
 * doing the vring allocation only later when ->find_vqs() is invoked, and
 * then release them upon ->del_vqs().
 *
 * Note: @da is currently not really handled correctly: we dynamically
 * allocate it using the DMA API, ignoring requested hard coded addresses,
 * and we don't take care of any required IOMMU programming. This is all
 * going to be taken care of when the generic iommu-based DMA API will be
 * merged. Meanwhile, statically-addressed iommu-based firmware images should
 * use RSC_DEVMEM resource entries to map their required @da to the physical
 * address of their base CMA region (ouch, hacky!).
 *
 * Returns 0 on success, or an appropriate error code otherwise
 */
static int rproc_handle_vdev(struct rproc *rproc, struct fw_rsc_vdev *rsc,
							int offset, int avail)
{
	struct device *dev = &rproc->dev;
	struct rproc_vdev *rvdev;
	int i, ret;

	/* make sure resource isn't truncated */
	if (sizeof(*rsc) + rsc->num_of_vrings * sizeof(struct fw_rsc_vdev_vring)
			+ rsc->config_len > avail) {
		dev_err(dev, "vdev rsc is truncated\n");
		return -EINVAL;
	}

	/* make sure reserved bytes are zeroes */
	if (rsc->reserved[0] || rsc->reserved[1]) {
		dev_err(dev, "vdev rsc has non zero reserved bytes\n");
		return -EINVAL;
	}

	dev_dbg(dev, "vdev rsc: id %d, dfeatures %x, cfg len %d, %d vrings\n",
		rsc->id, rsc->dfeatures, rsc->config_len, rsc->num_of_vrings);

	/* we currently support only two vrings per rvdev */
	if (rsc->num_of_vrings > ARRAY_SIZE(rvdev->vring)) {
		dev_err(dev, "too many vrings: %d\n", rsc->num_of_vrings);
		return -EINVAL;
	}

	rvdev = kzalloc(sizeof(struct rproc_vdev), GFP_KERNEL);
	if (!rvdev)
		return -ENOMEM;

	rvdev->rproc = rproc;

	/* parse the vrings */
	for (i = 0; i < rsc->num_of_vrings; i++) {
		ret = rproc_parse_vring(rvdev, rsc, i);
		if (ret)
			goto free_rvdev;
	}

	/* remember the resource offset*/
	rvdev->rsc_offset = offset;

	list_add_tail(&rvdev->node, &rproc->rvdevs);

	/* it is now safe to add the virtio device */
	ret = rproc_add_virtio_dev(rvdev, rsc->id);
	if (ret)
		goto remove_rvdev;

	return 0;

remove_rvdev:
	list_del(&rvdev->node);
free_rvdev:
	kfree(rvdev);
	return ret;
}

/**
 * rproc_handle_trace() - handle a shared trace buffer resource
 * @rproc: the remote processor
 * @rsc: the trace resource descriptor
 * @avail: size of available data (for sanity checking the image)
 *
 * In case the remote processor dumps trace logs into memory,
 * export it via debugfs.
 *
 * Currently, the 'da' member of @rsc should contain the device address
 * where the remote processor is dumping the traces. Later we could also
 * support dynamically allocating this address using the generic
 * DMA API (but currently there isn't a use case for that).
 *
 * Returns 0 on success, or an appropriate error code otherwise
 */
static int rproc_handle_trace(struct rproc *rproc, struct fw_rsc_trace *rsc,
							int offset, int avail)
{
	struct rproc_mem_entry *trace;
	struct device *dev = &rproc->dev;
	void *ptr;
	char name[15];

	if (sizeof(*rsc) > avail) {
		dev_err(dev, "trace rsc is truncated\n");
		return -EINVAL;
	}

	/* make sure reserved bytes are zeroes */
	if (rsc->reserved) {
		dev_err(dev, "trace rsc has non zero reserved bytes\n");
		return -EINVAL;
	}

	/* what's the kernel address of this resource ? */
	ptr = rproc_da_to_va(rproc, rsc->da, rsc->len);
	if (!ptr) {
		dev_err(dev, "erroneous trace resource entry\n");
		return -EINVAL;
	}

	trace = kzalloc(sizeof(*trace), GFP_KERNEL);
	if (!trace)
		return -ENOMEM;

	/* set the trace buffer dma properties */
	trace->len = rsc->len;
	trace->va = ptr;

	/* make sure snprintf always null terminates, even if truncating */
	snprintf(name, sizeof(name), "trace%d", rproc->num_traces);

	/* create the debugfs entry */
	trace->priv = rproc_create_trace_file(name, rproc, trace);
	if (!trace->priv) {
		trace->va = NULL;
		kfree(trace);
		return -EINVAL;
	}

	list_add_tail(&trace->node, &rproc->traces);

	rproc->num_traces++;

	dev_dbg(dev, "%s added: va %p, da 0x%x, len 0x%x\n", name, ptr,
						rsc->da, rsc->len);

	return 0;
}

/**
 * rproc_handle_devmem() - handle devmem resource entry
 * @rproc: remote processor handle
 * @rsc: the devmem resource entry
 * @avail: size of available data (for sanity checking the image)
 *
 * Remote processors commonly need to access certain on-chip peripherals.
 *
 * Some of these remote processors access memory via an iommu device,
 * and might require us to configure their iommu before they can access
 * the on-chip peripherals they need.
 *
 * This resource entry is a request to map such a peripheral device.
 *
 * These devmem entries will contain the physical address of the device in
 * the 'pa' member. If a specific device address is expected, then 'da' will
 * contain it (currently this is the only use case supported). 'len' will
 * contain the size of the physical region we need to map.
 *
 * Currently we just "trust" those devmem entries to contain valid physical
 * addresses, but this is going to change: we want the implementations to
 * tell us ranges of physical addresses the firmware is allowed to request,
 * and not allow firmwares to request access to physical addresses that
 * are outside those ranges.
 */
static int rproc_handle_devmem(struct rproc *rproc, struct fw_rsc_devmem *rsc,
							int offset, int avail)
{
	struct rproc_mem_entry *mapping;
	struct device *dev = &rproc->dev;
	int ret;

	/* no point in handling this resource without a valid iommu domain */
	if (!rproc->domain)
		return -EINVAL;

	if (sizeof(*rsc) > avail) {
		dev_err(dev, "devmem rsc is truncated\n");
		return -EINVAL;
	}

	/* make sure reserved bytes are zeroes */
	if (rsc->reserved) {
		dev_err(dev, "devmem rsc has non zero reserved bytes\n");
		return -EINVAL;
	}

	mapping = kzalloc(sizeof(*mapping), GFP_KERNEL);
	if (!mapping)
		return -ENOMEM;

	ret = iommu_map(rproc->domain, rsc->da, rsc->pa, rsc->len, rsc->flags);
	if (ret) {
		dev_err(dev, "failed to map devmem: %d\n", ret);
		goto out;
	}

	/*
	 * We'll need this info later when we'll want to unmap everything
	 * (e.g. on shutdown).
	 *
	 * We can't trust the remote processor not to change the resource
	 * table, so we must maintain this info independently.
	 */
	mapping->da = rsc->da;
	mapping->len = rsc->len;
	list_add_tail(&mapping->node, &rproc->mappings);

	dev_dbg(dev, "mapped devmem pa 0x%x, da 0x%x, len 0x%x\n",
					rsc->pa, rsc->da, rsc->len);

	return 0;

out:
	kfree(mapping);
	return ret;
}

/**
 * rproc_handle_carveout() - handle phys contig memory allocation requests
 * @rproc: rproc handle
 * @rsc: the resource entry
 * @avail: size of available data (for image validation)
 *
 * This function will handle firmware requests for allocation of physically
 * contiguous memory regions.
 *
 * These request entries should come first in the firmware's resource table,
 * as other firmware entries might request placing other data objects inside
 * these memory regions (e.g. data/code segments, trace resource entries, ...).
 *
 * Allocating memory this way helps utilizing the reserved physical memory
 * (e.g. CMA) more efficiently, and also minimizes the number of TLB entries
 * needed to map it (in case @rproc is using an IOMMU). Reducing the TLB
 * pressure is important; it may have a substantial impact on performance.
 */
static int rproc_handle_carveout(struct rproc *rproc,
						struct fw_rsc_carveout *rsc,
						int offset, int avail)

{
	struct rproc_mem_entry *carveout, *mapping;
	struct device *dev = &rproc->dev;
	dma_addr_t dma;
	void *va;
	int ret;

	if (sizeof(*rsc) > avail) {
		dev_err(dev, "carveout rsc is truncated\n");
		return -EINVAL;
	}

	/* make sure reserved bytes are zeroes */
	if (rsc->reserved) {
		dev_err(dev, "carveout rsc has non zero reserved bytes\n");
		return -EINVAL;
	}

	dev_dbg(dev, "carveout rsc: da %x, pa %x, len %x, flags %x\n",
			rsc->da, rsc->pa, rsc->len, rsc->flags);

	carveout = kzalloc(sizeof(*carveout), GFP_KERNEL);
	if (!carveout)
		return -ENOMEM;

#if defined(RPROC_CARVEOUT_USE_IOREMAP)
	/*
	 * WORKAROUND for handle multiple memory regions by using ioremap
	 * This is a temporary solution until we have iommu/smmu ready
	 */
	va = devm_ioremap_nocache(dev, rsc->pa, rsc->len);
	if (!va) {
		dev_err(dev->parent, "Unable to map memory %08x size %08x\n",
			rsc->pa, rsc->len);
		ret = -ENOMEM;
		goto free_carv;
	}
	/* In case of TCM, have to initialize the memory after ioremap,
	 * otherwise, when loading segments to the memory, kernel will
	 * report "Bad mode in Synchronous Abort handler detected" error.
	 */
	memset_io(va, 0, rsc->len);
#else
	va = dma_alloc_coherent(dev->parent, rsc->len, &dma, GFP_KERNEL);
	if (!va) {
		dev_err(dev->parent, "dma_alloc_coherent err: %d\n", rsc->len);
		ret = -ENOMEM;
		goto free_carv;
	}
#endif

	dev_dbg(dev, "carveout va %p, dma %llx, len 0x%x\n", va,
					(unsigned long long)dma, rsc->len);

	/*
	 * Ok, this is non-standard.
	 *
	 * Sometimes we can't rely on the generic iommu-based DMA API
	 * to dynamically allocate the device address and then set the IOMMU
	 * tables accordingly, because some remote processors might
	 * _require_ us to use hard coded device addresses that their
	 * firmware was compiled with.
	 *
	 * In this case, we must use the IOMMU API directly and map
	 * the memory to the device address as expected by the remote
	 * processor.
	 *
	 * Obviously such remote processor devices should not be configured
	 * to use the iommu-based DMA API: we expect 'dma' to contain the
	 * physical address in this case.
	 */
	if (rproc->domain) {
		mapping = kzalloc(sizeof(*mapping), GFP_KERNEL);
		if (!mapping) {
			dev_err(dev, "kzalloc mapping failed\n");
			ret = -ENOMEM;
			goto dma_free;
		}

		ret = iommu_map(rproc->domain, rsc->da, dma, rsc->len,
								rsc->flags);
		if (ret) {
			dev_err(dev, "iommu_map failed: %d\n", ret);
			goto free_mapping;
		}

		/*
		 * We'll need this info later when we'll want to unmap
		 * everything (e.g. on shutdown).
		 *
		 * We can't trust the remote processor not to change the
		 * resource table, so we must maintain this info independently.
		 */
		mapping->da = rsc->da;
		mapping->len = rsc->len;
		list_add_tail(&mapping->node, &rproc->mappings);

		dev_dbg(dev, "carveout mapped 0x%x to 0x%llx\n",
					rsc->da, (unsigned long long)dma);
	}

	/*
	 * Some remote processors might need to know the pa
	 * even though they are behind an IOMMU. E.g., OMAP4's
	 * remote M3 processor needs this so it can control
	 * on-chip hardware accelerators that are not behind
	 * the IOMMU, and therefor must know the pa.
	 *
	 * Generally we don't want to expose physical addresses
	 * if we don't have to (remote processors are generally
	 * _not_ trusted), so we might want to do this only for
	 * remote processor that _must_ have this (e.g. OMAP4's
	 * dual M3 subsystem).
	 *
	 * Non-IOMMU processors might also want to have this info.
	 * In this case, the device address and the physical address
	 * are the same.
	 */
	rsc->pa = dma;

	carveout->va = va;
	carveout->len = rsc->len;
	carveout->dma = dma;
	carveout->da = rsc->da;

	list_add_tail(&carveout->node, &rproc->carveouts);

	return 0;

free_mapping:
	kfree(mapping);
dma_free:
	dma_free_coherent(dev->parent, rsc->len, va, dma);
free_carv:
	kfree(carveout);
	return ret;
}

static int rproc_count_vrings(struct rproc *rproc, struct fw_rsc_vdev *rsc,
			      int offset, int avail)
{
	/* Summarize the number of notification IDs */
	rproc->max_notifyid += rsc->num_of_vrings;

	return 0;
}

/*
 * A lookup table for resource handlers. The indices are defined in
 * enum fw_resource_type.
 */
static rproc_handle_resource_t rproc_loading_handlers[RSC_LAST] = {
	[RSC_CARVEOUT] = NULL, /* Register carveouts separately */
	[RSC_DEVMEM] = (rproc_handle_resource_t)rproc_handle_devmem,
	[RSC_TRACE] = (rproc_handle_resource_t)rproc_handle_trace,
	[RSC_VDEV] = NULL, /* VDEVs were handled upon registrarion */
	[RSC_MMU] = NULL, /* For firmware purpose */
};

static rproc_handle_resource_t rproc_carveout_handlers[RSC_LAST] = {
	[RSC_CARVEOUT] = (rproc_handle_resource_t)rproc_handle_carveout,
};

static rproc_handle_resource_t rproc_vdev_handler[RSC_LAST] = {
	[RSC_VDEV] = (rproc_handle_resource_t)rproc_handle_vdev,
};

static rproc_handle_resource_t rproc_count_vrings_handler[RSC_LAST] = {
	[RSC_VDEV] = (rproc_handle_resource_t)rproc_count_vrings,
};

/* handle firmware resource entries before booting the remote processor */
static int rproc_handle_resources(struct rproc *rproc, int len,
				  rproc_handle_resource_t handlers[RSC_LAST])
{
	struct device *dev = &rproc->dev;
	rproc_handle_resource_t handler;
	int ret = 0, i;

	for (i = 0; i < rproc->table_ptr->num; i++) {
		int offset = rproc->table_ptr->offset[i];
		struct fw_rsc_hdr *hdr = (void *)rproc->table_ptr + offset;
		int avail = len - offset - sizeof(*hdr);
		void *rsc = (void *)hdr + sizeof(*hdr);

		/* make sure table isn't truncated */
		if (avail < 0) {
			dev_err(dev, "rsc table is truncated\n");
			return -EINVAL;
		}

		dev_dbg(dev, "rsc: type %d\n", hdr->type);

		if (hdr->type >= RSC_LAST) {
			dev_warn(dev, "unsupported resource %d\n", hdr->type);
			continue;
		}

		handler = handlers[hdr->type];
		if (!handler)
			continue;

		ret = handler(rproc, rsc, offset + sizeof(*hdr), avail);
		if (ret)
			break;
	}

	return ret;
}

/**
 * rproc_resource_cleanup() - clean up and free all acquired resources
 * @rproc: rproc handle
 *
 * This function will free all resources acquired for @rproc, and it
 * is called whenever @rproc either shuts down or fails to boot.
 */
static void rproc_resource_cleanup(struct rproc *rproc)
{
	struct rproc_mem_entry *entry, *tmp;
	struct device *dev = &rproc->dev;

	/* clean up debugfs trace entries */
	list_for_each_entry_safe(entry, tmp, &rproc->traces, node) {
		rproc_remove_trace_file(entry->priv);
		rproc->num_traces--;
		list_del(&entry->node);
		kfree(entry);
	}

	/* clean up iommu mapping entries */
	list_for_each_entry_safe(entry, tmp, &rproc->mappings, node) {
		size_t unmapped;

		unmapped = iommu_unmap(rproc->domain, entry->da, entry->len);
		if (unmapped != entry->len) {
			/* nothing much to do besides complaining */
			dev_err(dev, "failed to unmap %u/%zu\n", entry->len,
								unmapped);
		}

		list_del(&entry->node);
		kfree(entry);
	}

	/* clean up carveout allocations */
	list_for_each_entry_safe(entry, tmp, &rproc->carveouts, node) {

#if !defined(RPROC_CARVEOUT_USE_IOREMAP)
		dma_free_coherent(dev->parent, entry->len, entry->va, entry->dma);
#endif
		list_del(&entry->node);
		kfree(entry);
	}
}

/*
 * take a firmware and boot a remote processor with it.
 */
static int rproc_fw_boot(struct rproc *rproc, const struct firmware *fw)
{
	struct device *dev = &rproc->dev;
	const char *name = rproc->firmware;
	struct resource_table *table, *loaded_table;
	int ret, tablesz;

	if (!rproc->table_ptr)
		return -ENOMEM;

	ret = rproc_fw_sanity_check(rproc, fw);
	if (ret)
		return ret;

	dev_info(dev, "Booting fw image %s, size %zd\n", name, fw->size);

	/*
	 * if enabling an IOMMU isn't relevant for this rproc, this is
	 * just a nop
	 */
	ret = rproc_enable_iommu(rproc);
	if (ret) {
		dev_err(dev, "can't enable iommu: %d\n", ret);
		return ret;
	}

	rproc->bootaddr = rproc_get_boot_addr(rproc, fw);
	ret = -EINVAL;

	/* look for the resource table */
	table = rproc_find_rsc_table(rproc, fw, &tablesz);
	if (!table) {
		dev_err(dev, "Failed to find resource table\n");
		goto clean_up;
	}

	/* Verify that resource table in loaded fw is unchanged */
	if (rproc->table_csum != crc32(0, table, tablesz)) {
		dev_err(dev, "resource checksum failed, fw changed?\n");
		goto clean_up;
	}

	/* handle fw resources which are required to boot rproc */
	ret = rproc_handle_resources(rproc, tablesz, rproc_loading_handlers);
	if (ret) {
		dev_err(dev, "Failed to process resources: %d\n", ret);
		goto clean_up;
	}

	/* load the ELF segments to memory */
	ret = rproc_load_segments(rproc, fw);
	if (ret) {
		dev_err(dev, "Failed to load program segments: %d\n", ret);
		goto clean_up;
	}

	/*
	 * The starting device has been given the rproc->cached_table as the
	 * resource table. The address of the vring along with the other
	 * allocated resources (carveouts etc) is stored in cached_table.
	 * In order to pass this information to the remote device we must
	 * copy this information to device memory.
	 */
	loaded_table = rproc_find_loaded_rsc_table(rproc, fw);
<<<<<<< HEAD
	if (!loaded_table) {
		ret = -EINVAL;
		goto clean_up;
	}

	memcpy_toio(loaded_table, rproc->cached_table, tablesz);
=======
	if (loaded_table)
		memcpy(loaded_table, rproc->cached_table, tablesz);
>>>>>>> 523d939e

	/* power up the remote processor */
	ret = rproc->ops->start(rproc);
	if (ret) {
		dev_err(dev, "can't start rproc %s: %d\n", rproc->name, ret);
		goto clean_up;
	}

	/*
	 * Update table_ptr so that all subsequent vring allocations and
	 * virtio fields manipulation update the actual loaded resource table
	 * in device memory.
	 */
	rproc->table_ptr = loaded_table;

	rproc->state = RPROC_RUNNING;

	dev_info(dev, "remote processor %s is now up\n", rproc->name);

	return 0;

clean_up:
	rproc_resource_cleanup(rproc);
	rproc_disable_iommu(rproc);
	return ret;
}

/*
 * take a firmware and look for virtio devices to register.
 *
 * Note: this function is called asynchronously upon registration of the
 * remote processor (so we must wait until it completes before we try
 * to unregister the device. one other option is just to use kref here,
 * that might be cleaner).
 */
static void rproc_fw_config_virtio(const struct firmware *fw, void *context)
{
	struct rproc *rproc = context;
	struct resource_table *table;
	int ret, tablesz;

	if (rproc_fw_sanity_check(rproc, fw) < 0)
		goto out;

	/* look for the resource table */
	table = rproc_find_rsc_table(rproc, fw,  &tablesz);
	if (!table)
		goto out;

	rproc->table_csum = crc32(0, table, tablesz);

	/*
	 * Create a copy of the resource table. When a virtio device starts
	 * and calls vring_new_virtqueue() the address of the allocated vring
	 * will be stored in the cached_table. Before the device is started,
	 * cached_table will be copied into devic memory.
	 */
	rproc->cached_table = kmemdup(table, tablesz, GFP_KERNEL);
	if (!rproc->cached_table)
		goto out;

	rproc->table_ptr = rproc->cached_table;

	/* count the number of notify-ids */
	rproc->max_notifyid = -1;

	/* look for carveout areas and register them first */
	ret = rproc_handle_resources(rproc, tablesz, rproc_carveout_handlers);
	if (ret)
		goto out;

	ret = rproc_handle_resources(rproc, tablesz,
				     rproc_count_vrings_handler);
	if (ret)
		goto out;

	/* look for virtio devices and register them */
	ret = rproc_handle_resources(rproc, tablesz, rproc_vdev_handler);

out:
	release_firmware(fw);
	/* allow rproc_del() contexts, if any, to proceed */
	complete_all(&rproc->firmware_loading_complete);
}

static int rproc_add_virtio_devices(struct rproc *rproc)
{
	int ret;

	/* rproc_del() calls must wait until async loader completes */
	init_completion(&rproc->firmware_loading_complete);

	/*
	 * We must retrieve early virtio configuration info from
	 * the firmware (e.g. whether to register a virtio device,
	 * what virtio features does it support, ...).
	 *
	 * We're initiating an asynchronous firmware loading, so we can
	 * be built-in kernel code, without hanging the boot process.
	 */
	ret = request_firmware_nowait(THIS_MODULE, FW_ACTION_HOTPLUG,
				      rproc->firmware, &rproc->dev, GFP_KERNEL,
				      rproc, rproc_fw_config_virtio);
	if (ret < 0) {
		dev_err(&rproc->dev, "request_firmware_nowait err: %d\n", ret);
		complete_all(&rproc->firmware_loading_complete);
	}

	return ret;
}

/**
 * rproc_trigger_recovery() - recover a remoteproc
 * @rproc: the remote processor
 *
 * The recovery is done by reseting all the virtio devices, that way all the
 * rpmsg drivers will be reseted along with the remote processor making the
 * remoteproc functional again.
 *
 * This function can sleep, so it cannot be called from atomic context.
 */
int rproc_trigger_recovery(struct rproc *rproc)
{
	struct rproc_vdev *rvdev, *rvtmp;

	dev_err(&rproc->dev, "recovering %s\n", rproc->name);

	init_completion(&rproc->crash_comp);

	/* clean up remote vdev entries */
	list_for_each_entry_safe(rvdev, rvtmp, &rproc->rvdevs, node)
		rproc_remove_virtio_dev(rvdev);

	/* wait until there is no more rproc users */
	wait_for_completion(&rproc->crash_comp);

	/* Free the copy of the resource table */
	kfree(rproc->cached_table);

	return rproc_add_virtio_devices(rproc);
}

/**
 * rproc_crash_handler_work() - handle a crash
 *
 * This function needs to handle everything related to a crash, like cpu
 * registers and stack dump, information to help to debug the fatal error, etc.
 */
static void rproc_crash_handler_work(struct work_struct *work)
{
	struct rproc *rproc = container_of(work, struct rproc, crash_handler);
	struct device *dev = &rproc->dev;

	dev_dbg(dev, "enter %s\n", __func__);

	mutex_lock(&rproc->lock);

	if (rproc->state == RPROC_CRASHED || rproc->state == RPROC_OFFLINE) {
		/* handle only the first crash detected */
		mutex_unlock(&rproc->lock);
		return;
	}

	rproc->state = RPROC_CRASHED;
	dev_err(dev, "handling crash #%u in %s\n", ++rproc->crash_cnt,
		rproc->name);

	mutex_unlock(&rproc->lock);

	if (!rproc->recovery_disabled)
		rproc_trigger_recovery(rproc);
}

/**
 * __rproc_boot() - boot a remote processor
 * @rproc: handle of a remote processor
 * @wait: wait for rproc registration completion
 *
 * Boot a remote processor (i.e. load its firmware, power it on, ...).
 *
 * If the remote processor is already powered on, this function immediately
 * returns (successfully).
 *
 * Returns 0 on success, and an appropriate error value otherwise.
 */
static int __rproc_boot(struct rproc *rproc, bool wait)
{
	const struct firmware *firmware_p;
	struct device *dev;
	int ret;

	if (!rproc) {
		pr_err("invalid rproc handle\n");
		return -EINVAL;
	}

	dev = &rproc->dev;

	ret = mutex_lock_interruptible(&rproc->lock);
	if (ret) {
		dev_err(dev, "can't lock rproc %s: %d\n", rproc->name, ret);
		return ret;
	}

	/* loading a firmware is required */
	if (!rproc->firmware) {
		dev_err(dev, "%s: no firmware to load\n", __func__);
		ret = -EINVAL;
		goto unlock_mutex;
	}

	/* prevent underlying implementation from being removed */
	if (!try_module_get(dev->parent->driver->owner)) {
		dev_err(dev, "%s: can't get owner\n", __func__);
		ret = -EINVAL;
		goto unlock_mutex;
	}

	/* skip the boot process if rproc is already powered up */
	if (atomic_inc_return(&rproc->power) > 1) {
		ret = 0;
		goto unlock_mutex;
	}

	dev_info(dev, "powering up %s\n", rproc->name);

	/* load firmware */
	ret = request_firmware(&firmware_p, rproc->firmware, dev);
	if (ret < 0) {
		dev_err(dev, "request_firmware failed: %d\n", ret);
		goto downref_rproc;
	}

	/* if rproc virtio is not yet configured, wait */
	if (wait)
		wait_for_completion(&rproc->firmware_loading_complete);

	ret = rproc_fw_boot(rproc, firmware_p);

	release_firmware(firmware_p);

downref_rproc:
	if (ret) {
		module_put(dev->parent->driver->owner);
		atomic_dec(&rproc->power);
	}
unlock_mutex:
	mutex_unlock(&rproc->lock);
	return ret;
}

/**
 * rproc_boot() - boot a remote processor
 * @rproc: handle of a remote processor
 */
int rproc_boot(struct rproc *rproc)
{
	return __rproc_boot(rproc, true);
}
EXPORT_SYMBOL(rproc_boot);

/**
 * rproc_boot_nowait() - boot a remote processor
 * @rproc: handle of a remote processor
 *
 * Same as rproc_boot() but don't wait for rproc registration completion
 */
int rproc_boot_nowait(struct rproc *rproc)
{
	return __rproc_boot(rproc, false);
}

/**
 * rproc_shutdown() - power off the remote processor
 * @rproc: the remote processor
 *
 * Power off a remote processor (previously booted with rproc_boot()).
 *
 * In case @rproc is still being used by an additional user(s), then
 * this function will just decrement the power refcount and exit,
 * without really powering off the device.
 *
 * Every call to rproc_boot() must (eventually) be accompanied by a call
 * to rproc_shutdown(). Calling rproc_shutdown() redundantly is a bug.
 *
 * Notes:
 * - we're not decrementing the rproc's refcount, only the power refcount.
 *   which means that the @rproc handle stays valid even after rproc_shutdown()
 *   returns, and users can still use it with a subsequent rproc_boot(), if
 *   needed.
 */
void rproc_shutdown(struct rproc *rproc)
{
	struct device *dev = &rproc->dev;
	int ret;

	ret = mutex_lock_interruptible(&rproc->lock);
	if (ret) {
		dev_err(dev, "can't lock rproc %s: %d\n", rproc->name, ret);
		return;
	}

	/* if the remote proc is still needed, bail out */
	if (!atomic_dec_and_test(&rproc->power))
		goto out;

	/* power off the remote processor */
	ret = rproc->ops->stop(rproc);
	if (ret) {
		atomic_inc(&rproc->power);
		dev_err(dev, "can't stop rproc: %d\n", ret);
		goto out;
	}

	/* clean up all acquired resources */
	rproc_resource_cleanup(rproc);

	rproc_disable_iommu(rproc);

	/* Give the next start a clean resource table */
	rproc->table_ptr = rproc->cached_table;

	/* if in crash state, unlock crash handler */
	if (rproc->state == RPROC_CRASHED)
		complete_all(&rproc->crash_comp);

	rproc->state = RPROC_OFFLINE;

	dev_info(dev, "stopped remote processor %s\n", rproc->name);

out:
	mutex_unlock(&rproc->lock);
	if (!ret)
		module_put(dev->parent->driver->owner);
}
EXPORT_SYMBOL(rproc_shutdown);

/**
 * rproc_get_by_phandle() - find a remote processor by phandle
 * @phandle: phandle to the rproc
 *
 * Finds an rproc handle using the remote processor's phandle, and then
 * return a handle to the rproc.
 *
 * This function increments the remote processor's refcount, so always
 * use rproc_put() to decrement it back once rproc isn't needed anymore.
 *
 * Returns the rproc handle on success, and NULL on failure.
 */
#ifdef CONFIG_OF
struct rproc *rproc_get_by_phandle(phandle phandle)
{
	struct rproc *rproc = NULL, *r;
	struct device_node *np;

	np = of_find_node_by_phandle(phandle);
	if (!np)
		return NULL;

	mutex_lock(&rproc_list_mutex);
	list_for_each_entry(r, &rproc_list, node) {
		if (r->dev.parent && r->dev.parent->of_node == np) {
			rproc = r;
			get_device(&rproc->dev);
			break;
		}
	}
	mutex_unlock(&rproc_list_mutex);

	of_node_put(np);

	return rproc;
}
#else
struct rproc *rproc_get_by_phandle(phandle phandle)
{
	return NULL;
}
#endif
EXPORT_SYMBOL(rproc_get_by_phandle);

/**
 * rproc_add() - register a remote processor
 * @rproc: the remote processor handle to register
 *
 * Registers @rproc with the remoteproc framework, after it has been
 * allocated with rproc_alloc().
 *
 * This is called by the platform-specific rproc implementation, whenever
 * a new remote processor device is probed.
 *
 * Returns 0 on success and an appropriate error code otherwise.
 *
 * Note: this function initiates an asynchronous firmware loading
 * context, which will look for virtio devices supported by the rproc's
 * firmware.
 *
 * If found, those virtio devices will be created and added, so as a result
 * of registering this remote processor, additional virtio drivers might be
 * probed.
 */
int rproc_add(struct rproc *rproc)
{
	struct device *dev = &rproc->dev;
	int ret;

	ret = device_add(dev);
	if (ret < 0)
		return ret;

	/* expose to rproc_get_by_phandle users */
	mutex_lock(&rproc_list_mutex);
	list_add(&rproc->node, &rproc_list);
	mutex_unlock(&rproc_list_mutex);

	dev_info(dev, "%s is available\n", rproc->name);

	dev_info(dev, "Note: remoteproc is still under development and considered experimental.\n");
	dev_info(dev, "THE BINARY FORMAT IS NOT YET FINALIZED, and backward compatibility isn't yet guaranteed.\n");

	/* create debugfs entries */
	rproc_create_debug_dir(rproc);

	return rproc_add_virtio_devices(rproc);
}
EXPORT_SYMBOL(rproc_add);

/**
 * rproc_type_release() - release a remote processor instance
 * @dev: the rproc's device
 *
 * This function should _never_ be called directly.
 *
 * It will be called by the driver core when no one holds a valid pointer
 * to @dev anymore.
 */
static void rproc_type_release(struct device *dev)
{
	struct rproc *rproc = container_of(dev, struct rproc, dev);

	dev_info(&rproc->dev, "releasing %s\n", rproc->name);

	rproc_delete_debug_dir(rproc);

	idr_destroy(&rproc->notifyids);

	if (rproc->index >= 0)
		ida_simple_remove(&rproc_dev_index, rproc->index);

	kfree(rproc);
}

static struct device_type rproc_type = {
	.name		= "remoteproc",
	.release	= rproc_type_release,
};

/**
 * rproc_alloc() - allocate a remote processor handle
 * @dev: the underlying device
 * @name: name of this remote processor
 * @ops: platform-specific handlers (mainly start/stop)
 * @firmware: name of firmware file to load, can be NULL
 * @len: length of private data needed by the rproc driver (in bytes)
 *
 * Allocates a new remote processor handle, but does not register
 * it yet. if @firmware is NULL, a default name is used.
 *
 * This function should be used by rproc implementations during initialization
 * of the remote processor.
 *
 * After creating an rproc handle using this function, and when ready,
 * implementations should then call rproc_add() to complete
 * the registration of the remote processor.
 *
 * On success the new rproc is returned, and on failure, NULL.
 *
 * Note: _never_ directly deallocate @rproc, even if it was not registered
 * yet. Instead, when you need to unroll rproc_alloc(), use rproc_put().
 */
struct rproc *rproc_alloc(struct device *dev, const char *name,
				const struct rproc_ops *ops,
				const char *firmware, int len)
{
	struct rproc *rproc;
	char *p, *template = "rproc-%s-fw";
	int name_len = 0;

	if (!dev || !name || !ops)
		return NULL;

	if (!firmware)
		/*
		 * Make room for default firmware name (minus %s plus '\0').
		 * If the caller didn't pass in a firmware name then
		 * construct a default name.  We're already glomming 'len'
		 * bytes onto the end of the struct rproc allocation, so do
		 * a few more for the default firmware name (but only if
		 * the caller doesn't pass one).
		 */
		name_len = strlen(name) + strlen(template) - 2 + 1;

	rproc = kzalloc(sizeof(struct rproc) + len + name_len, GFP_KERNEL);
	if (!rproc)
		return NULL;

	if (!firmware) {
		p = (char *)rproc + sizeof(struct rproc) + len;
		snprintf(p, name_len, template, name);
	} else {
		p = (char *)firmware;
	}

	rproc->firmware = p;
	rproc->name = name;
	rproc->ops = ops;
	rproc->priv = &rproc[1];

	device_initialize(&rproc->dev);
	rproc->dev.parent = dev;
	rproc->dev.type = &rproc_type;

	/* Assign a unique device index and name */
	rproc->index = ida_simple_get(&rproc_dev_index, 0, 0, GFP_KERNEL);
	if (rproc->index < 0) {
		dev_err(dev, "ida_simple_get failed: %d\n", rproc->index);
		put_device(&rproc->dev);
		return NULL;
	}

	dev_set_name(&rproc->dev, "remoteproc%d", rproc->index);

	atomic_set(&rproc->power, 0);

	/* Set ELF as the default fw_ops handler */
	rproc->fw_ops = &rproc_elf_fw_ops;

	mutex_init(&rproc->lock);

	idr_init(&rproc->notifyids);

	INIT_LIST_HEAD(&rproc->carveouts);
	INIT_LIST_HEAD(&rproc->mappings);
	INIT_LIST_HEAD(&rproc->traces);
	INIT_LIST_HEAD(&rproc->rvdevs);

	INIT_WORK(&rproc->crash_handler, rproc_crash_handler_work);
	init_completion(&rproc->crash_comp);

	rproc->state = RPROC_OFFLINE;

	return rproc;
}
EXPORT_SYMBOL(rproc_alloc);

/**
 * rproc_put() - unroll rproc_alloc()
 * @rproc: the remote processor handle
 *
 * This function decrements the rproc dev refcount.
 *
 * If no one holds any reference to rproc anymore, then its refcount would
 * now drop to zero, and it would be freed.
 */
void rproc_put(struct rproc *rproc)
{
	put_device(&rproc->dev);
}
EXPORT_SYMBOL(rproc_put);

/**
 * rproc_del() - unregister a remote processor
 * @rproc: rproc handle to unregister
 *
 * This function should be called when the platform specific rproc
 * implementation decides to remove the rproc device. it should
 * _only_ be called if a previous invocation of rproc_add()
 * has completed successfully.
 *
 * After rproc_del() returns, @rproc isn't freed yet, because
 * of the outstanding reference created by rproc_alloc. To decrement that
 * one last refcount, one still needs to call rproc_put().
 *
 * Returns 0 on success and -EINVAL if @rproc isn't valid.
 */
int rproc_del(struct rproc *rproc)
{
	struct rproc_vdev *rvdev, *tmp;

	if (!rproc)
		return -EINVAL;

	/* if rproc is just being registered, wait */
	wait_for_completion(&rproc->firmware_loading_complete);

	/* clean up remote vdev entries */
	list_for_each_entry_safe(rvdev, tmp, &rproc->rvdevs, node)
		rproc_remove_virtio_dev(rvdev);

	/* Free the copy of the resource table */
	kfree(rproc->cached_table);

	/* the rproc is downref'ed as soon as it's removed from the klist */
	mutex_lock(&rproc_list_mutex);
	list_del(&rproc->node);
	mutex_unlock(&rproc_list_mutex);

	device_del(&rproc->dev);

	return 0;
}
EXPORT_SYMBOL(rproc_del);

/**
 * rproc_report_crash() - rproc crash reporter function
 * @rproc: remote processor
 * @type: crash type
 *
 * This function must be called every time a crash is detected by the low-level
 * drivers implementing a specific remoteproc. This should not be called from a
 * non-remoteproc driver.
 *
 * This function can be called from atomic/interrupt context.
 */
void rproc_report_crash(struct rproc *rproc, enum rproc_crash_type type)
{
	if (!rproc) {
		pr_err("NULL rproc pointer\n");
		return;
	}

	dev_err(&rproc->dev, "crash detected in %s: type %s\n",
		rproc->name, rproc_crash_to_string(type));

	/* create a new task to handle the error */
	schedule_work(&rproc->crash_handler);
}
EXPORT_SYMBOL(rproc_report_crash);

static int __init remoteproc_init(void)
{
	rproc_init_debugfs();

	return 0;
}
module_init(remoteproc_init);

static void __exit remoteproc_exit(void)
{
	ida_destroy(&rproc_dev_index);

	rproc_exit_debugfs();
}
module_exit(remoteproc_exit);

MODULE_LICENSE("GPL v2");
MODULE_DESCRIPTION("Generic Remote Processor Framework");<|MERGE_RESOLUTION|>--- conflicted
+++ resolved
@@ -888,17 +888,12 @@
 	 * copy this information to device memory.
 	 */
 	loaded_table = rproc_find_loaded_rsc_table(rproc, fw);
-<<<<<<< HEAD
 	if (!loaded_table) {
 		ret = -EINVAL;
 		goto clean_up;
 	}
 
 	memcpy_toio(loaded_table, rproc->cached_table, tablesz);
-=======
-	if (loaded_table)
-		memcpy(loaded_table, rproc->cached_table, tablesz);
->>>>>>> 523d939e
 
 	/* power up the remote processor */
 	ret = rproc->ops->start(rproc);
