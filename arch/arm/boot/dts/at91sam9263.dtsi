--- conflicted
+++ resolved
@@ -922,8 +922,6 @@
 				pinctrl-0 = <&pinctrl_can_rx_tx>;
 				clocks = <&can_clk>;
 				clock-names = "can_clk";
-<<<<<<< HEAD
-=======
 			};
 
 			rtc@fffffd20 {
@@ -945,7 +943,6 @@
 			gpbr: syscon@fffffd60 {
 				compatible = "atmel,at91sam9260-gpbr", "syscon";
 				reg = <0xfffffd60 0x50>;
->>>>>>> 1d5f497d
 				status = "disabled";
 			};
 		};
