--- conflicted
+++ resolved
@@ -1722,10 +1722,7 @@
 			  vcpu->arch.gprs[rt], *(u32 *)data);
 		break;
 
-<<<<<<< HEAD
-=======
 #if defined(CONFIG_64BIT) && defined(CONFIG_KVM_MIPS_VZ)
->>>>>>> 84569f32
 	case sdl_op:
 		run->mmio.phys_addr = kvm_mips_callbacks->gva_to_gpa(
 					vcpu->arch.host_cp0_badvaddr) & (~0x7);
@@ -1819,10 +1816,7 @@
 			  vcpu->arch.pc, vcpu->arch.host_cp0_badvaddr,
 			  vcpu->arch.gprs[rt], *(u64 *)data);
 		break;
-<<<<<<< HEAD
-=======
 #endif
->>>>>>> 84569f32
 
 #ifdef CONFIG_CPU_LOONGSON64
 	case sdc2_op:
@@ -2010,10 +2004,7 @@
 		}
 		break;
 
-<<<<<<< HEAD
-=======
 #if defined(CONFIG_64BIT) && defined(CONFIG_KVM_MIPS_VZ)
->>>>>>> 84569f32
 	case ldl_op:
 		run->mmio.phys_addr = kvm_mips_callbacks->gva_to_gpa(
 					vcpu->arch.host_cp0_badvaddr) & (~0x7);
@@ -2085,10 +2076,7 @@
 			break;
 		}
 		break;
-<<<<<<< HEAD
-=======
 #endif
->>>>>>> 84569f32
 
 #ifdef CONFIG_CPU_LOONGSON64
 	case ldc2_op:
