--- conflicted
+++ resolved
@@ -1,11 +1,4 @@
 /*
-<<<<<<< HEAD
- * Copyright (C) 2006 Atmark Techno, Inc.
- *
- * This file is subject to the terms and conditions of the GNU General Public
- * License. See the file "COPYING" in the main directory of this archive
- * for more details.
-=======
  * Implements the generic device dma API for microblaze and the pci
  *
  * Copyright (C) 2009-2010 Michal Simek <monstr@monstr.eu>
@@ -17,140 +10,11 @@
  *
  * This file is base on powerpc and x86 dma-mapping.h versions
  * Copyright (C) 2004 IBM
->>>>>>> cf9b2313
  */
 
 #ifndef _ASM_MICROBLAZE_DMA_MAPPING_H
 #define _ASM_MICROBLAZE_DMA_MAPPING_H
 
-<<<<<<< HEAD
-#include <asm/cacheflush.h>
-#include <linux/io.h>
-#include <linux/bug.h>
-#include <linux/scatterlist.h>
-
-struct scatterlist;
-
-#define dma_alloc_noncoherent(d, s, h, f) dma_alloc_coherent(d, s, h, f)
-#define dma_free_noncoherent(d, s, v, h) dma_free_coherent(d, s, v, h)
-
-/* FIXME */
-static inline int
-dma_supported(struct device *dev, u64 mask)
-{
-	return 1;
-}
-
-static inline dma_addr_t
-dma_map_page(struct device *dev, struct page *page,
-	unsigned long offset, size_t size,
-	enum dma_data_direction direction)
-{
-	BUG();
-	return 0;
-}
-
-static inline void
-dma_unmap_page(struct device *dev, dma_addr_t dma_address, size_t size,
-	enum dma_data_direction direction)
-{
-	BUG();
-}
-
-static inline int
-dma_map_sg(struct device *dev, struct scatterlist *sgl, int nents,
-	enum dma_data_direction direction)
-{
-	struct scatterlist *sg;
-	int i;
-
-	for_each_sg(sgl, sg, nents, i) {
-		sg->dma_address = sg_phys(sg);
-		consistent_sync_page(sg_page(sg), sg->offset, sg->length,
-					direction);
-	}
-
-	return nents;
-}
-
-static inline void
-dma_unmap_sg(struct device *dev, struct scatterlist *sg, int nhwentries,
-	enum dma_data_direction direction)
-{
-}
-
-static inline void
-dma_sync_single_for_cpu(struct device *dev, dma_addr_t dma_handle, size_t size,
-			enum dma_data_direction direction)
-{
-	BUG();
-}
-
-static inline void
-dma_sync_single_for_device(struct device *dev, dma_addr_t dma_handle,
-		size_t size, enum dma_data_direction direction)
-{
-	BUG();
-}
-
-static inline void
-dma_sync_sg_for_cpu(struct device *dev, struct scatterlist *sg, int nelems,
-		enum dma_data_direction direction)
-{
-	BUG();
-}
-
-static inline void
-dma_sync_sg_for_device(struct device *dev, struct scatterlist *sg, int nelems,
-		enum dma_data_direction direction)
-{
-	BUG();
-}
-
-static inline int dma_mapping_error(struct device *dev, dma_addr_t dma_addr)
-{
-	return 0;
-}
-
-static inline void *dma_alloc_coherent(struct device *dev, size_t size,
-				dma_addr_t *dma_handle, int flag)
-{
-	return consistent_alloc(flag, size, dma_handle);
-}
-
-static inline void dma_free_coherent(struct device *dev, size_t size,
-			void *vaddr, dma_addr_t dma_handle)
-{
-	BUG();
-}
-
-static inline dma_addr_t
-dma_map_single(struct device *dev, void *ptr, size_t size,
-	enum dma_data_direction direction)
-{
-	BUG_ON(direction == DMA_NONE);
-
-	return virt_to_bus(ptr);
-}
-
-static inline void dma_unmap_single(struct device *dev, dma_addr_t dma_addr,
-				    size_t size,
-				    enum dma_data_direction direction)
-{
-	switch (direction) {
-	case DMA_FROM_DEVICE:
-		flush_dcache_range((unsigned)dma_addr,
-			(unsigned)dma_addr + size);
-			/* Fall through */
-	case DMA_TO_DEVICE:
-		break;
-	default:
-		BUG();
-	}
-}
-
-#endif /* _ASM_MICROBLAZE_DMA_MAPPING_H */
-=======
 /*
  * See Documentation/PCI/PCI-DMA-mapping.txt and
  * Documentation/DMA-API.txt for documentation.
@@ -286,5 +150,4 @@
 	__dma_sync(vaddr, size, (int)direction);
 }
 
-#endif	/* _ASM_MICROBLAZE_DMA_MAPPING_H */
->>>>>>> cf9b2313
+#endif	/* _ASM_MICROBLAZE_DMA_MAPPING_H */