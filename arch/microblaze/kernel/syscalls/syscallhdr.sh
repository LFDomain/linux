#!/bin/sh
# SPDX-License-Identifier: GPL-2.0

in="$1"
out="$2"
my_abis=`echo "($3)" | tr ',' '|'`
prefix="$4"
offset="$5"

fileguard=_UAPI_ASM_MICROBLAZE_`basename "$out" | sed \
	-e 'y/abcdefghijklmnopqrstuvwxyz/ABCDEFGHIJKLMNOPQRSTUVWXYZ/' \
	-e 's/[^A-Z0-9_]/_/g' -e 's/__/_/g'`
grep -E "^[0-9A-Fa-fXx]+[[:space:]]+${my_abis}" "$in" | sort -n | (
	printf "#ifndef %s\n" "${fileguard}"
	printf "#define %s\n" "${fileguard}"
	printf "\n"

	nxt=0
	while read nr abi name entry ; do
		if [ -z "$offset" ]; then
			printf "#define __NR_%s%s\t%s\n" \
				"${prefix}" "${name}" "${nr}"
		else
			printf "#define __NR_%s%s\t(%s + %s)\n" \
				"${prefix}" "${name}" "${offset}" "${nr}"
		fi
		nxt=$((nr+1))
	done

	printf "\n"
	printf "#ifdef __KERNEL__\n"
	printf "#define __NR_syscalls\t%s\n" "${nxt}"
	printf "#endif\n"
	printf "\n"
<<<<<<< HEAD
	printf "#endif /* %s */" "${fileguard}"
	printf "\n"
=======
	printf "#endif /* %s */\n" "${fileguard}"
>>>>>>> a4adc2c2
) > "$out"<|MERGE_RESOLUTION|>--- conflicted
+++ resolved
@@ -32,10 +32,5 @@
 	printf "#define __NR_syscalls\t%s\n" "${nxt}"
 	printf "#endif\n"
 	printf "\n"
-<<<<<<< HEAD
-	printf "#endif /* %s */" "${fileguard}"
-	printf "\n"
-=======
 	printf "#endif /* %s */\n" "${fileguard}"
->>>>>>> a4adc2c2
 ) > "$out"